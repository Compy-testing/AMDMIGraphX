/*
 * The MIT License (MIT)
 *
 * Copyright (c) 2015-2024 Advanced Micro Devices, Inc. All rights reserved.
 *
 * Permission is hereby granted, free of charge, to any person obtaining a copy
 * of this software and associated documentation files (the "Software"), to deal
 * in the Software without restriction, including without limitation the rights
 * to use, copy, modify, merge, publish, distribute, sublicense, and/or sell
 * copies of the Software, and to permit persons to whom the Software is
 * furnished to do so, subject to the following conditions:
 *
 * The above copyright notice and this permission notice shall be included in
 * all copies or substantial portions of the Software.
 *
 * THE SOFTWARE IS PROVIDED "AS IS", WITHOUT WARRANTY OF ANY KIND, EXPRESS OR
 * IMPLIED, INCLUDING BUT NOT LIMITED TO THE WARRANTIES OF MERCHANTABILITY,
 * FITNESS FOR A PARTICULAR PURPOSE AND NONINFRINGEMENT.  IN NO EVENT SHALL THE
 * AUTHORS OR COPYRIGHT HOLDERS BE LIABLE FOR ANY CLAIM, DAMAGES OR OTHER
 * LIABILITY, WHETHER IN AN ACTION OF CONTRACT, TORT OR OTHERWISE, ARISING FROM,
 * OUT OF OR IN CONNECTION WITH THE SOFTWARE OR THE USE OR OTHER DEALINGS IN
 * THE SOFTWARE.
 */
#include <migraphx/compile_src.hpp>
#include <migraphx/dynamic_loader.hpp>
#include <migraphx/cpp_generator.hpp>
#include <migraphx/module.hpp>
#include <migraphx/make_op.hpp>
#include <test.hpp>

#ifdef _WIN32
#define EXPORT_SYMBOL R"migraphx(__declspec(dllexport) )migraphx"
#else
#define EXPORT_SYMBOL
#endif

// NOLINTNEXTLINE
const std::string_view add_42_src = R"migraphx(
extern "C" int add(int x)
{
    return x+42;
}
)migraphx";

// NOLINTNEXTLINE
const std::string_view preamble = R"migraphx(
#include <cmath>
)migraphx";

template <class F>
std::function<F> compile_function(std::string_view src, std::string_view symbol_name)
{
    migraphx::src_compiler compiler;
    compiler.flags.emplace_back("-std=c++14");
    compiler.flags.emplace_back("-shared");
<<<<<<< HEAD
#ifdef _WIN32
    compiler.output = "simple.dll";
#else
    compiler.flags.emplace_back("-fPIC");
    compiler.output = "libsimple.so";
#endif
=======
    compiler.output = MIGRAPHX_LIB_PREFIX "simple" MIGRAPHX_LIB_POSTFIX;
>>>>>>> 7845eed1
    migraphx::src_file f{"main.cpp", src};
    auto image = compiler.compile({f});
    return migraphx::dynamic_loader{image}.get_function<F>(symbol_name);
}

template <class F>
std::function<F> compile_module(const migraphx::module& m)
{
    migraphx::cpp_generator g;
    g.fmap([](auto&& name) { return "std::" + name; });
    g.create_function(g.generate_module(m).set_attributes({EXPORT_SYMBOL "extern \"C\""}));

    return compile_function<F>(preamble.data() + g.str(), m.name());
}

TEST_CASE(simple_run)
{
    auto f = compile_function<int(int)>(add_42_src, "add");
    EXPECT(f(8) == 50);
    EXPECT(f(10) == 52);
}

TEST_CASE(generate_module)
{
    migraphx::module m("foo");
    auto x   = m.add_parameter("x", migraphx::shape::float_type);
    auto y   = m.add_parameter("y", migraphx::shape::float_type);
    auto sum = m.add_instruction(migraphx::make_op("add"), x, y);
    m.add_instruction(migraphx::make_op("sqrt"), sum);

    auto f = compile_module<float(float, float)>(m);

    EXPECT(test::within_abs(f(2, 2), 2));
    EXPECT(test::within_abs(f(10, 6), 4));
    EXPECT(test::within_abs(f(1, 2), std::sqrt(3)));
}

TEST_CASE(generate_module_with_literals)
{
    migraphx::module m("foo");
    auto x    = m.add_parameter("x", migraphx::shape::float_type);
    auto y    = m.add_parameter("y", migraphx::shape::float_type);
    auto z    = m.add_literal(1.f);
    auto sum1 = m.add_instruction(migraphx::make_op("add"), x, z);
    auto sum2 = m.add_instruction(migraphx::make_op("add"), sum1, y);
    m.add_instruction(migraphx::make_op("sqrt"), sum2);

    auto f = compile_module<float(float, float)>(m);

    EXPECT(test::within_abs(f(1, 2), 2));
    EXPECT(test::within_abs(f(9, 6), 4));
    EXPECT(test::within_abs(f(0, 2), std::sqrt(3)));
}

int main(int argc, const char* argv[]) { test::run(argc, argv); }<|MERGE_RESOLUTION|>--- conflicted
+++ resolved
@@ -53,16 +53,11 @@
     migraphx::src_compiler compiler;
     compiler.flags.emplace_back("-std=c++14");
     compiler.flags.emplace_back("-shared");
-<<<<<<< HEAD
-#ifdef _WIN32
-    compiler.output = "simple.dll";
-#else
+    compiler.output = MIGRAPHX_LIB_PREFIX "simple" MIGRAPHX_LIB_POSTFIX;
+
+#ifndef _WIN32
     compiler.flags.emplace_back("-fPIC");
-    compiler.output = "libsimple.so";
 #endif
-=======
-    compiler.output = MIGRAPHX_LIB_PREFIX "simple" MIGRAPHX_LIB_POSTFIX;
->>>>>>> 7845eed1
     migraphx::src_file f{"main.cpp", src};
     auto image = compiler.compile({f});
     return migraphx::dynamic_loader{image}.get_function<F>(symbol_name);
