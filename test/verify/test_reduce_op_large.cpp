--- conflicted
+++ resolved
@@ -77,11 +77,7 @@
     };
 };
 
-<<<<<<< HEAD
-struct test_large_reduce_mean : verify_program<test_large_reduce_mean>
-=======
 struct test_large_reduce_mean1 : verify_program<test_large_reduce_mean1>
->>>>>>> 09aaa63e
 {
     migraphx::program create_program() const
     {
@@ -92,8 +88,6 @@
         mm->add_instruction(migraphx::op::reduce_mean{{1}}, x);
         return p;
     };
-<<<<<<< HEAD
-=======
 };
 
 struct test_large_reduce_mean2 : verify_program<test_large_reduce_mean2>
@@ -107,5 +101,4 @@
         mm->add_instruction(migraphx::op::reduce_mean{{2}}, x);
         return p;
     };
->>>>>>> 09aaa63e
 };