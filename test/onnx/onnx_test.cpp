#include <iostream>
#include <vector>
#include <migraphx/literal.hpp>
#include <migraphx/operators.hpp>
#include <migraphx/program.hpp>
#include <migraphx/instruction.hpp>
#include <migraphx/onnx.hpp>
#include "test.hpp"

void pytorch_conv_bias_test()
{
    migraphx::program p;
    auto l0       = p.add_parameter("0", {migraphx::shape::float_type, {1, 3, 32, 32}});
    auto l1       = p.add_parameter("1", {migraphx::shape::float_type, {1, 3, 5, 5}});
    auto l2       = p.add_parameter("2", {migraphx::shape::float_type, {1}});
    uint64_t axis = 1;
    auto l3       = p.add_instruction(migraphx::op::convolution{}, l0, l1);
    auto l4       = p.add_instruction(migraphx::op::broadcast{axis, l3->get_shape()}, l2);
    p.add_instruction(migraphx::op::add{}, l3, l4);

    auto prog = migraphx::parse_onnx("conv.onnx");
    EXPECT(p == prog);
}

void pytorch_conv_relu_maxpool()
{
    migraphx::program p;
    auto l0       = p.add_parameter("0", {migraphx::shape::float_type, {1, 3, 32, 32}});
    auto l1       = p.add_parameter("1", {migraphx::shape::float_type, {1, 3, 5, 5}});
    auto l2       = p.add_parameter("2", {migraphx::shape::float_type, {1}});
    uint64_t axis = 1;
    auto l3       = p.add_instruction(migraphx::op::convolution{}, l0, l1);
    auto l4       = p.add_instruction(migraphx::op::broadcast{axis, l3->get_shape()}, l2);
    auto l5       = p.add_instruction(migraphx::op::add{}, l3, l4);
    auto l6       = p.add_instruction(migraphx::op::relu{}, l5);
    p.add_instruction(migraphx::op::pooling{"max", {{0, 0}}, {{2, 2}}, {{2, 2}}}, l6);

    auto prog = migraphx::parse_onnx("conv_relu_maxpool.onnx");
    EXPECT(p == prog);
}

void pytorch_conv_bn_relu_maxpool()
{
    migraphx::program p;
    auto l0 = p.add_parameter("0", {migraphx::shape::float_type, {1, 3, 32, 32}});
    auto l1 = p.add_parameter("1", {migraphx::shape::float_type, {1, 3, 5, 5}});
    auto l2 = p.add_parameter("2", {migraphx::shape::float_type, {1}});

    auto p3       = p.add_parameter("3", {migraphx::shape::float_type, {1}});
    auto p4       = p.add_parameter("4", {migraphx::shape::float_type, {1}});
    auto p5       = p.add_parameter("5", {migraphx::shape::float_type, {1}});
    auto p6       = p.add_parameter("6", {migraphx::shape::float_type, {1}});
    uint64_t axis = 1;
    auto l3       = p.add_instruction(migraphx::op::convolution{}, l0, l1);
    auto l4       = p.add_instruction(migraphx::op::broadcast{axis, l3->get_shape()}, l2);
    auto l5       = p.add_instruction(migraphx::op::add{}, l3, l4);
    auto l6 = p.add_instruction(migraphx::op::batch_norm_inference{1.0e-5f}, l5, p3, p4, p5, p6);
    auto l7 = p.add_instruction(migraphx::op::relu{}, l6);
    p.add_instruction(migraphx::op::pooling{"max", {{0, 0}}, {{2, 2}}, {{2, 2}}}, l7);

    auto prog = migraphx::parse_onnx("conv_bn_relu_maxpool.onnx");
    EXPECT(p == prog);
}

void pytorch_conv_relu_maxpool_x2()
{
    migraphx::program p;
    auto l0       = p.add_parameter("0", {migraphx::shape::float_type, {1, 3, 32, 32}});
    auto l1       = p.add_parameter("1", {migraphx::shape::float_type, {5, 3, 5, 5}});
    auto l2       = p.add_parameter("2", {migraphx::shape::float_type, {5}});
    uint64_t axis = 1;
    auto l3       = p.add_instruction(migraphx::op::convolution{}, l0, l1);
    auto l4       = p.add_instruction(migraphx::op::broadcast{axis, l3->get_shape()}, l2);
    auto l5       = p.add_instruction(migraphx::op::add{}, l3, l4);
    auto l6       = p.add_instruction(migraphx::op::relu{}, l5);
    auto l7 = p.add_instruction(migraphx::op::pooling{"max", {{0, 0}}, {{2, 2}}, {{2, 2}}}, l6);

    auto l8  = p.add_parameter("3", {migraphx::shape::float_type, {1, 5, 5, 5}});
    auto l9  = p.add_parameter("4", {migraphx::shape::float_type, {1}});
    auto l10 = p.add_instruction(migraphx::op::convolution{}, l7, l8);
    auto l11 = p.add_instruction(migraphx::op::broadcast{axis, l10->get_shape()}, l9);
    auto l12 = p.add_instruction(migraphx::op::add{}, l10, l11);
    auto l13 = p.add_instruction(migraphx::op::relu{}, l12);
    p.add_instruction(migraphx::op::pooling{"max", {{0, 0}}, {{2, 2}}, {{2, 2}}}, l13);

    auto prog = migraphx::parse_onnx("conv_relu_maxpoolX2.onnx");

    EXPECT(p == prog);
}

void leaky_relu_test()
{
    migraphx::program p;
    float alpha = 0.01f;
    auto l0     = p.add_parameter("0", {migraphx::shape::float_type, {3}});
    p.add_instruction(migraphx::op::leaky_relu{alpha}, l0);

    auto prog = migraphx::parse_onnx("leaky_relu.onnx");

    EXPECT(p == prog);
}

void imagescaler_test()
{
    migraphx::program p;
    migraphx::shape s{migraphx::shape::float_type, {1, 3, 16, 16}};
    auto l0        = p.add_parameter("0", s);
    auto scale_val = p.add_literal(0.5f);
    auto bias_vals = p.add_literal(
        migraphx::literal{migraphx::shape{migraphx::shape::float_type, {3}}, {0.01, 0.02, 0.03}});
    auto scaled_tensor = p.add_instruction(migraphx::op::scalar{s}, scale_val);
    auto img_scaled    = p.add_instruction(migraphx::op::mul{}, l0, scaled_tensor);
    auto bias_bcast    = p.add_instruction(migraphx::op::broadcast{1, s}, bias_vals);
    p.add_instruction(migraphx::op::add{}, img_scaled, bias_bcast);

    auto prog = migraphx::parse_onnx("imagescaler_test.onnx");

    EXPECT(p == prog);
}

void globalavgpool_test()
{
    migraphx::program p;
    auto input = p.add_parameter("0", migraphx::shape{migraphx::shape::float_type, {1, 3, 16, 16}});
    auto op    = migraphx::op::pooling{"average"};
    auto lens  = input->get_shape().lens();
    op.lengths = {lens[2], lens[3]};
    p.add_instruction(op, input);

    auto prog = migraphx::parse_onnx("globalavgpool_test.onnx");

    EXPECT(p == prog);
}

void globalmaxpool_test()
{
    migraphx::program p;
    auto input = p.add_parameter("0", migraphx::shape{migraphx::shape::float_type, {1, 3, 16, 16}});
    auto op    = migraphx::op::pooling{"max"};
    auto lens  = input->get_shape().lens();
    op.lengths = {lens[2], lens[3]};
    p.add_instruction(op, input);

    auto prog = migraphx::parse_onnx("globalmaxpool_test.onnx");

    EXPECT(p == prog);
}

void transpose_test()
{
    migraphx::program p;
    auto input = p.add_parameter("0", migraphx::shape{migraphx::shape::float_type, {1, 2, 2, 3}});
    std::vector<int64_t> perm{0, 3, 1, 2};
    p.add_instruction(migraphx::op::transpose{perm}, input);

    auto prog = migraphx::parse_onnx("transpose_test.onnx");

    EXPECT(p == prog);
}

void dropout_test()
{
    migraphx::program p;
    auto input = p.add_parameter("0", migraphx::shape{migraphx::shape::float_type, {1, 3, 2, 2}});
    p.add_instruction(migraphx::op::identity{}, input);

    auto prog = migraphx::parse_onnx("dropout_test.onnx");

    EXPECT(p == prog);
}

<<<<<<< HEAD
void sum_test()
{
    migraphx::program p;
    auto input0 = p.add_parameter("0", migraphx::shape{migraphx::shape::float_type, {3}});
    auto input1 = p.add_parameter("1", migraphx::shape{migraphx::shape::float_type, {3}});
    auto input2 = p.add_parameter("2", migraphx::shape{migraphx::shape::float_type, {3}});
    auto l0     = p.add_instruction(migraphx::op::add{}, input0, input1);
    p.add_instruction(migraphx::op::add{}, l0, input2);

    auto prog = migraphx::parse_onnx("sum_test.onnx");
=======
void sin_test()
{
    migraphx::program p;
    auto input = p.add_parameter("x", migraphx::shape{migraphx::shape::float_type, {10}});
    p.add_instruction(migraphx::op::sin{}, input);

    auto prog = migraphx::parse_onnx("sin_test.onnx");
    EXPECT(p == prog);
}

void cos_test()
{
    migraphx::program p;
    auto input = p.add_parameter("x", migraphx::shape{migraphx::shape::float_type, {10}});
    p.add_instruction(migraphx::op::cos{}, input);

    auto prog = migraphx::parse_onnx("cos_test.onnx");
    EXPECT(p == prog);
}

void tan_test()
{
    migraphx::program p;
    auto input = p.add_parameter("x", migraphx::shape{migraphx::shape::float_type, {10}});
    p.add_instruction(migraphx::op::tan{}, input);

    auto prog = migraphx::parse_onnx("tan_test.onnx");
    EXPECT(p == prog);
}

void sinh_test()
{
    migraphx::program p;
    auto input = p.add_parameter("x", migraphx::shape{migraphx::shape::float_type, {10}});
    p.add_instruction(migraphx::op::sinh{}, input);

    auto prog = migraphx::parse_onnx("sinh_test.onnx");

    EXPECT(p == prog);
}

void cosh_test()
{
    migraphx::program p;
    auto input = p.add_parameter("x", migraphx::shape{migraphx::shape::float_type, {1}});
    p.add_instruction(migraphx::op::cosh{}, input);

    auto prog = migraphx::parse_onnx("cosh_test.onnx");

    EXPECT(p == prog);
}

void tanh_test()
{
    migraphx::program p;
    auto input = p.add_parameter("x", migraphx::shape{migraphx::shape::float_type, {1}});
    p.add_instruction(migraphx::op::tanh{}, input);

    auto prog = migraphx::parse_onnx("tanh_test.onnx");

    EXPECT(p == prog);
}

void asin_test()
{
    migraphx::program p;
    auto input = p.add_parameter("x", migraphx::shape{migraphx::shape::float_type, {10}});
    p.add_instruction(migraphx::op::asin{}, input);

    auto prog = migraphx::parse_onnx("asin_test.onnx");
>>>>>>> 8885e8ac

    EXPECT(p == prog);
}

<<<<<<< HEAD
void max_test()
{
    migraphx::program p;
    auto input0 = p.add_parameter("0", migraphx::shape{migraphx::shape::float_type, {3}});
    auto input1 = p.add_parameter("1", migraphx::shape{migraphx::shape::float_type, {3}});
    auto input2 = p.add_parameter("2", migraphx::shape{migraphx::shape::float_type, {3}});
    auto l0     = p.add_instruction(migraphx::op::max{}, input0, input1);
    p.add_instruction(migraphx::op::max{}, l0, input2);

    auto prog = migraphx::parse_onnx("max_test.onnx");
=======
void acos_test()
{
    migraphx::program p;
    auto input = p.add_parameter("x", migraphx::shape{migraphx::shape::float_type, {10}});
    p.add_instruction(migraphx::op::acos{}, input);

    auto prog = migraphx::parse_onnx("acos_test.onnx");
>>>>>>> 8885e8ac

    EXPECT(p == prog);
}

<<<<<<< HEAD
void min_test()
{
    migraphx::program p;
    auto input0 = p.add_parameter("0", migraphx::shape{migraphx::shape::float_type, {3}});
    auto input1 = p.add_parameter("1", migraphx::shape{migraphx::shape::float_type, {3}});
    auto input2 = p.add_parameter("2", migraphx::shape{migraphx::shape::float_type, {3}});
    auto l0     = p.add_instruction(migraphx::op::min{}, input0, input1);
    p.add_instruction(migraphx::op::min{}, l0, input2);

    auto prog = migraphx::parse_onnx("min_test.onnx");
=======
void atan_test()
{
    migraphx::program p;
    auto input = p.add_parameter("x", migraphx::shape{migraphx::shape::float_type, {10}});
    p.add_instruction(migraphx::op::atan{}, input);

    auto prog = migraphx::parse_onnx("atan_test.onnx");
>>>>>>> 8885e8ac

    EXPECT(p == prog);
}

int main()
{
    pytorch_conv_bias_test();
    pytorch_conv_relu_maxpool();
    pytorch_conv_bn_relu_maxpool();
    pytorch_conv_relu_maxpool_x2();
    leaky_relu_test();
    imagescaler_test();
    globalavgpool_test();
    globalmaxpool_test();
    transpose_test();
    dropout_test();
<<<<<<< HEAD
    sum_test();
    max_test();
    min_test();
=======
    sin_test();
    cos_test();
    tan_test();
    sinh_test();
    cosh_test();
    tanh_test();
    asin_test();
    acos_test();
    atan_test();
>>>>>>> 8885e8ac
}<|MERGE_RESOLUTION|>--- conflicted
+++ resolved
@@ -169,7 +169,6 @@
     EXPECT(p == prog);
 }
 
-<<<<<<< HEAD
 void sum_test()
 {
     migraphx::program p;
@@ -180,7 +179,8 @@
     p.add_instruction(migraphx::op::add{}, l0, input2);
 
     auto prog = migraphx::parse_onnx("sum_test.onnx");
-=======
+}
+
 void sin_test()
 {
     migraphx::program p;
@@ -251,12 +251,10 @@
     p.add_instruction(migraphx::op::asin{}, input);
 
     auto prog = migraphx::parse_onnx("asin_test.onnx");
->>>>>>> 8885e8ac
-
-    EXPECT(p == prog);
-}
-
-<<<<<<< HEAD
+
+    EXPECT(p == prog);
+}
+
 void max_test()
 {
     migraphx::program p;
@@ -267,7 +265,8 @@
     p.add_instruction(migraphx::op::max{}, l0, input2);
 
     auto prog = migraphx::parse_onnx("max_test.onnx");
-=======
+}
+
 void acos_test()
 {
     migraphx::program p;
@@ -275,12 +274,10 @@
     p.add_instruction(migraphx::op::acos{}, input);
 
     auto prog = migraphx::parse_onnx("acos_test.onnx");
->>>>>>> 8885e8ac
-
-    EXPECT(p == prog);
-}
-
-<<<<<<< HEAD
+
+    EXPECT(p == prog);
+}
+
 void min_test()
 {
     migraphx::program p;
@@ -291,7 +288,8 @@
     p.add_instruction(migraphx::op::min{}, l0, input2);
 
     auto prog = migraphx::parse_onnx("min_test.onnx");
-=======
+}
+
 void atan_test()
 {
     migraphx::program p;
@@ -299,7 +297,6 @@
     p.add_instruction(migraphx::op::atan{}, input);
 
     auto prog = migraphx::parse_onnx("atan_test.onnx");
->>>>>>> 8885e8ac
 
     EXPECT(p == prog);
 }
@@ -316,11 +313,9 @@
     globalmaxpool_test();
     transpose_test();
     dropout_test();
-<<<<<<< HEAD
     sum_test();
     max_test();
     min_test();
-=======
     sin_test();
     cos_test();
     tan_test();
@@ -330,5 +325,4 @@
     asin_test();
     acos_test();
     atan_test();
->>>>>>> 8885e8ac
 }