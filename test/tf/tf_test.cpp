#include <iostream>
#include <vector>
#include <migraphx/literal.hpp>
#include <migraphx/pass_manager.hpp>
#include <migraphx/simplify_reshapes.hpp>
#include <migraphx/dead_code_elimination.hpp>
#include <migraphx/eliminate_identity.hpp>
#include <migraphx/operators.hpp>
#include <migraphx/program.hpp>
#include <migraphx/instruction.hpp>
#include <migraphx/tf.hpp>
#include "test.hpp"

migraphx::program optimize_tf(const std::string& name, bool is_nhwc)
{
    auto prog = migraphx::parse_tf(name, is_nhwc);
    if(is_nhwc)
        migraphx::run_passes(prog,
                             {migraphx::simplify_reshapes{},
                              migraphx::dead_code_elimination{},
                              migraphx::eliminate_identity{}});
    return prog;
}

TEST_CASE(add_test)
{
    migraphx::program p;
    auto l0 = p.add_parameter("0", migraphx::shape{migraphx::shape::float_type, {1, 2, 2, 3}});
    auto l1 = p.add_parameter("1", migraphx::shape{migraphx::shape::float_type, {1, 2, 2, 3}});
    p.add_instruction(migraphx::op::add{}, l0, l1);
    auto prog = optimize_tf("add_test.pb", false);

    EXPECT(p == prog);
}

TEST_CASE(add_bcast_test)
{

    migraphx::program p;
    migraphx::shape s0{migraphx::shape::float_type, {2, 3}};
    auto l0 = p.add_parameter("0", s0);
    auto l1 = p.add_parameter("1", migraphx::shape{migraphx::shape::float_type, {2, 1}});
    auto l2 = p.add_instruction(migraphx::op::multibroadcast{s0.lens()}, l0);
    auto l3 = p.add_instruction(migraphx::op::multibroadcast{s0.lens()}, l1);
    p.add_instruction(migraphx::op::add{}, l2, l3);
    auto prog = optimize_tf("add_bcast_test.pb", false);

    EXPECT(p == prog);
}

TEST_CASE(batchnorm_test)
{
    float epsilon  = 1.001e-5f;
    float momentum = 0.9f;

    migraphx::program p;
    migraphx::op::batch_norm_inference op{
        epsilon, momentum, migraphx::op::batch_norm_inference::spatial};
    migraphx::shape s0{migraphx::shape::float_type, {32}};
    auto l0 = p.add_parameter("0", migraphx::shape{migraphx::shape::float_type, {1, 32, 16, 16}});
    std::vector<float> const_vals(32);
    std::fill(const_vals.begin(), const_vals.end(), 1.0f);

    auto l2 = p.add_parameter("2", s0);
    auto l3 = p.add_parameter("3", s0);
    auto l4 = p.add_parameter("4", s0);
    auto l1 = p.add_literal(migraphx::literal{s0, const_vals});
    p.add_instruction(op, l0, l1, l2, l3, l4);
    auto prog = optimize_tf("batchnorm_test.pb", true);

    EXPECT(p == prog);
}

TEST_CASE(biasadd_test)
{
    migraphx::program p;
    migraphx::shape s0{migraphx::shape::float_type, {1, 500, 1, 1}};
    uint64_t axis = 1;
    auto l0       = p.add_parameter("0", s0);
    auto l1       = p.add_parameter("1", migraphx::shape{migraphx::shape::float_type, {500}});
    auto l2       = p.add_instruction(migraphx::op::broadcast{axis, l0->get_shape().lens()}, l1);
    p.add_instruction(migraphx::op::add{}, l0, l2);
    auto prog = optimize_tf("biasadd_test.pb", true);

    EXPECT(p == prog);
}

TEST_CASE(concat_test)
{
    migraphx::program p;

    auto l0 = p.add_parameter("0", migraphx::shape{migraphx::shape::float_type, {4, 7, 3}});
    auto l1 = p.add_parameter("1", migraphx::shape{migraphx::shape::float_type, {4, 2, 3}});

    int axis = 1;
    // tf uses axis as the third input, and it is in int32 format
    // add the literal using a vector in order to set stride to 1 (like in tf parser)
    p.add_literal(migraphx::shape{migraphx::shape::int32_type}, std::vector<int>{axis});

    p.add_instruction(migraphx::op::concat{static_cast<std::size_t>(axis)}, l0, l1);
    auto prog = optimize_tf("concat_test.pb", false);

    EXPECT(p == prog);
}

TEST_CASE(const_test)
{
    migraphx::program p;
    p.add_literal(migraphx::shape{migraphx::shape::float_type}, std::vector<float>{1.0f});
    auto prog = optimize_tf("constant_test.pb", false);

    EXPECT(p == prog);
}

TEST_CASE(conv_test)
{
    migraphx::program p;

    auto l0 = p.add_parameter("0", migraphx::shape{migraphx::shape::float_type, {1, 3, 16, 16}});
    std::vector<float> weight_data(3 * 3 * 3 * 32);
    std::fill(weight_data.begin(), weight_data.end(), 1.0f);
    auto l1 =
        p.add_literal(migraphx::shape{migraphx::shape::float_type, {3, 3, 3, 32}}, weight_data);

    migraphx::op::convolution op;
    op.padding_mode = migraphx::op::padding_mode_t::same;
    op.padding      = {1, 1};
    op.stride       = {1, 1};
    op.dilation     = {1, 1};
    auto l2         = p.add_instruction(migraphx::op::transpose{{3, 2, 0, 1}}, l1);
    p.add_instruction(op, l0, l2);
    auto prog = optimize_tf("conv_test.pb", true);

    EXPECT(p == prog);
}

TEST_CASE(depthwiseconv_test)
{
    migraphx::program p;

    auto l0 = p.add_parameter("0", migraphx::shape{migraphx::shape::float_type, {1, 3, 16, 16}});
    std::vector<float> weight_data(3 * 3 * 3 * 1);
    std::fill(weight_data.begin(), weight_data.end(), 1.0f);
    auto l1 =
        p.add_literal(migraphx::shape{migraphx::shape::float_type, {3, 3, 3, 1}}, weight_data);

    migraphx::op::convolution op;
    op.padding_mode = migraphx::op::padding_mode_t::same;
    op.padding      = {1, 1};
    op.stride       = {1, 1};
    op.dilation     = {1, 1};
    op.group        = 3;
    auto l3         = p.add_instruction(migraphx::op::transpose{{3, 2, 0, 1}}, l1);
    auto l4         = p.add_instruction(migraphx::op::contiguous{}, l3);
    auto l5         = p.add_instruction(migraphx::op::reshape{{3, 1, 3, 3}}, l4);
    p.add_instruction(op, l0, l5);
    auto prog = optimize_tf("depthwise_conv_test.pb", true);

    EXPECT(p == prog);
}

TEST_CASE(expanddims_test)
{
    migraphx::program p;

    auto l0 = p.add_parameter("0", migraphx::shape{migraphx::shape::float_type, {2, 3, 4}});
    p.add_literal(0);
    p.add_instruction(migraphx::op::reshape{{1, 2, 3, 4}}, l0);
    auto prog = optimize_tf("expanddims_test.pb", false);

    EXPECT(p == prog);
}

TEST_CASE(expanddims_test_neg_dims)
{
    // this check makes sure the pb parses negative dim value correctly
    migraphx::program p;

    auto l0 = p.add_parameter("0", migraphx::shape{migraphx::shape::float_type, {2, 3, 4}});
    p.add_literal(-1);
    p.add_instruction(migraphx::op::reshape{{2, 3, 4, 1}}, l0);
    auto prog = optimize_tf("expanddims_neg_test.pb", false);

    EXPECT(p == prog);
}

TEST_CASE(identity_test)
{
    migraphx::program p;
    auto l0 = p.add_parameter("0", migraphx::shape{migraphx::shape::float_type, {1, 3, 16, 16}});
    p.add_instruction(migraphx::op::identity{}, l0);
    auto prog = optimize_tf("identity_test.pb", false);

    EXPECT(p == prog);
}

TEST_CASE(matmul_test)
{
    migraphx::program p;
    auto l0 = p.add_parameter("0", migraphx::shape{migraphx::shape::float_type, {8, 4}});
    auto l1 = p.add_parameter("1", migraphx::shape{migraphx::shape::float_type, {4, 8}});

    auto trans_l0 = p.add_instruction(migraphx::op::transpose{{1, 0}}, l0);
    auto trans_l1 = p.add_instruction(migraphx::op::transpose{{1, 0}}, l1);

    p.add_instruction(migraphx::op::dot{}, trans_l0, trans_l1);
    auto prog = optimize_tf("matmul_test.pb", false);

    EXPECT(p == prog);
}

TEST_CASE(mean_test)
{
    migraphx::program p;
    migraphx::literal l{migraphx::shape{migraphx::shape::int32_type, {2}}, {2, 3}};
    auto l0 = p.add_parameter("0", migraphx::shape{migraphx::shape::float_type, {1, 3, 16, 16}});
    p.add_literal(l);
    p.add_literal(l);
    migraphx::op::pooling op;
    op.lengths = {16, 16};
    p.add_instruction(op, l0);
    auto l3 = p.add_instruction(op, l0);
    p.add_instruction(migraphx::op::squeeze{{2, 3}}, l3);
    auto prog = optimize_tf("mean_test.pb", false);

    EXPECT(p == prog);
}

TEST_CASE(mean_test_nhwc)
{
    migraphx::program p;
    migraphx::literal l{migraphx::shape{migraphx::shape::int32_type, {2}}, {1, 2}};
    auto l0 = p.add_parameter("0", migraphx::shape{migraphx::shape::float_type, {1, 3, 16, 16}});
    migraphx::op::pooling op;
    op.lengths = {16, 16};
    auto l3    = p.add_instruction(op, l0);
    p.add_instruction(migraphx::op::squeeze{{2, 3}}, l3);
    auto prog = optimize_tf("mean_test_nhwc.pb", true);

    EXPECT(p == prog);
}

TEST_CASE(mul_test)
{
    migraphx::program p;
    auto l0 = p.add_parameter("0", migraphx::shape{migraphx::shape::float_type, {1, 1, 1, 16}});
    auto l1 = p.add_parameter("1", migraphx::shape{migraphx::shape::float_type, {1, 1, 1, 16}});

    p.add_instruction(migraphx::op::mul{}, l0, l1);
    auto prog = optimize_tf("mul_test.pb", false);

    EXPECT(p == prog);
}

TEST_CASE(pack_test)
{
    migraphx::program p;
    auto l0 = p.add_parameter("0", migraphx::shape{migraphx::shape::float_type, {2}});
    auto l1 = p.add_parameter("1", migraphx::shape{migraphx::shape::float_type, {2}});
    auto l2 = p.add_parameter("2", migraphx::shape{migraphx::shape::float_type, {2}});
    std::vector<migraphx::instruction_ref> args{l0, l1, l2};
    std::vector<migraphx::instruction_ref> unsqueezed_args;
    int64_t axis = 1;

    std::transform(args.begin(),
                   args.end(),
                   std::back_inserter(unsqueezed_args),
                   [&](migraphx::instruction_ref arg) {
                       return p.add_instruction(migraphx::op::unsqueeze{{axis}}, arg);
                   });
    p.add_instruction(migraphx::op::concat{static_cast<size_t>(axis)}, unsqueezed_args);
    auto prog = optimize_tf("pack_test.pb", false);

    EXPECT(p == prog);
}

TEST_CASE(pack_test_nhwc)
{
    migraphx::program p;
    auto l0  = p.add_parameter("0", migraphx::shape{migraphx::shape::float_type, {1, 2, 1, 1}});
    auto lt0 = p.add_instruction(migraphx::op::transpose{{0, 2, 3, 1}}, l0);
    auto l1  = p.add_parameter("1", migraphx::shape{migraphx::shape::float_type, {1, 2, 1, 1}});
    auto lt1 = p.add_instruction(migraphx::op::transpose{{0, 2, 3, 1}}, l1);
    auto l2  = p.add_parameter("2", migraphx::shape{migraphx::shape::float_type, {1, 2, 1, 1}});
    auto lt2 = p.add_instruction(migraphx::op::transpose{{0, 2, 3, 1}}, l2);
    std::vector<migraphx::instruction_ref> args{lt0, lt1, lt2};
    std::vector<migraphx::instruction_ref> unsqueezed_args;
    int64_t nchw_axis = 3;

    std::transform(args.begin(),
                   args.end(),
                   std::back_inserter(unsqueezed_args),
                   [&](migraphx::instruction_ref arg) {
                       return p.add_instruction(migraphx::op::unsqueeze{{nchw_axis}}, arg);
                   });
    p.add_instruction(migraphx::op::concat{static_cast<size_t>(nchw_axis)}, unsqueezed_args);
    auto prog = optimize_tf("pack_test_nhwc.pb", true);

    EXPECT(p == prog);
}

TEST_CASE(pooling_test)
{
    migraphx::program p;
    auto l0 = p.add_parameter("0", migraphx::shape{migraphx::shape::float_type, {1, 3, 16, 16}});
    migraphx::op::pooling avg_pool_op{"average"};
    migraphx::op::pooling max_pool_op{"max"};
    avg_pool_op.padding_mode = migraphx::op::padding_mode_t::valid;
    max_pool_op.padding_mode = migraphx::op::padding_mode_t::valid;
    avg_pool_op.stride       = {2, 2};
    max_pool_op.stride       = {2, 2};
    avg_pool_op.lengths      = {2, 2};
    max_pool_op.lengths      = {2, 2};
    p.add_instruction(max_pool_op, l0);
    // p.add_instruction(avg_pool_op, l0);
    auto prog = optimize_tf("pooling_test.pb", true);

    EXPECT(p == prog);
}

TEST_CASE(relu_test)
{
    migraphx::program p;
    auto l0 = p.add_parameter("0", migraphx::shape{migraphx::shape::float_type, {1, 3, 16, 16}});
    p.add_instruction(migraphx::op::relu{}, l0);
    auto prog = optimize_tf("relu_test.pb", false);

    EXPECT(p == prog);
}

TEST_CASE(relu6_test)
{
    migraphx::program p;
    auto l0 = p.add_parameter("0", migraphx::shape{migraphx::shape::float_type, {1, 3, 16, 16}});
    p.add_instruction(migraphx::op::clip{6.0, 0.0}, l0);
    auto prog = optimize_tf("relu6_test.pb", false);

    EXPECT(p == prog);
}

TEST_CASE(reshape_test)
{
    migraphx::program p;
    auto l0 = p.add_parameter("0", migraphx::shape{migraphx::shape::float_type, {16}});
    migraphx::shape s0{migraphx::shape::int32_type, {4}};
    // in tf, the second arg is a literal that contains new dimensions
    p.add_literal(migraphx::literal{s0, {1, 1, 1, 16}});
    p.add_instruction(migraphx::op::reshape{{1, 1, 1, 16}}, l0);
    auto prog = optimize_tf("reshape_test.pb", false);

    EXPECT(p == prog);
}

<<<<<<< HEAD
TEST_CASE(slice_test)
{
    migraphx::program p;
    std::size_t num_axes = 2;
    auto l0 = p.add_parameter("0", migraphx::shape{migraphx::shape::float_type, {5, 10}});
    migraphx::shape s0{migraphx::shape::int32_type, {num_axes}};
    p.add_literal(migraphx::literal{s0, {1, 0}});
    p.add_literal(migraphx::literal{s0, {2, -1}});

    migraphx::op::slice op;
    op.starts = {1, 0};
    op.ends   = {3, 10};
    op.axes   = std::vector<int64_t>(num_axes);
    std::iota(op.axes.begin(), op.axes.end(), 0);
    p.add_instruction(op, l0);
    auto prog = optimize_tf("slice_test.pb", false);
=======
TEST_CASE(rsqrt_test)
{
    migraphx::program p;
    auto l0 = p.add_parameter("0", migraphx::shape{migraphx::shape::float_type, {1, 3, 16, 16}});
    p.add_instruction(migraphx::op::rsqrt{}, l0);
    auto prog = optimize_tf("rsqrt_test.pb", false);
>>>>>>> 292b6aab

    EXPECT(p == prog);
}

TEST_CASE(softmax_test)
{
    migraphx::program p;
    auto l0   = p.add_parameter("0", migraphx::shape{migraphx::shape::float_type, {1, 3}});
    auto dims = l0->get_shape().lens();
    auto r    = p.add_instruction(migraphx::op::reshape{{long(dims[0]), long(dims[1]), 1, 1}}, l0);
    auto s    = p.add_instruction(migraphx::op::softmax{}, r);
    p.add_instruction(migraphx::op::reshape{{long(dims[0]), long(dims[1])}}, s);
    auto prog = optimize_tf("softmax_test.pb", false);

    EXPECT(p == prog);
}

TEST_CASE(sqdiff_test)
{
    migraphx::program p;
    auto l0 = p.add_parameter("0", migraphx::shape{migraphx::shape::float_type, {1, 2, 2, 3}});
    auto l1 = p.add_parameter("1", migraphx::shape{migraphx::shape::float_type, {1, 2, 2, 3}});
    p.add_instruction(migraphx::op::sqdiff{}, l0, l1);
    auto prog = optimize_tf("sqdiff_test.pb", false);

    EXPECT(p == prog);
}

TEST_CASE(squeeze_test)
{
    migraphx::program p;
    auto l0 = p.add_parameter("0", migraphx::shape{migraphx::shape::float_type, {1, 2, 3, 1}});
    p.add_instruction(migraphx::op::squeeze{{0, 3}}, l0);
    auto prog = optimize_tf("squeeze_test.pb", false);

    EXPECT(p == prog);
}

TEST_CASE(stopgradient_test)
{
    migraphx::program p;
    auto l0 = p.add_parameter("0", migraphx::shape{migraphx::shape::float_type, {1, 3, 16, 16}});
    p.add_instruction(migraphx::op::identity{}, l0);
    auto prog = optimize_tf("stopgradient_test.pb", false);

    EXPECT(p == prog);
}

TEST_CASE(stridedslice_test)
{
    migraphx::program p;
    auto l0 = p.add_parameter("0", migraphx::shape{migraphx::shape::float_type, {1, 10, 1, 1}});
    std::size_t num_axes = 4;
    migraphx::op::slice op;
    op.starts = {0, 0, 0, 0};
    op.ends   = {1, 1, 1, 5};
    op.axes   = std::vector<int64_t>(num_axes);
    std::iota(op.axes.begin(), op.axes.end(), 0);
    auto l1          = p.add_instruction(op, l0);
    auto shrink_axis = 1;
    p.add_instruction(migraphx::op::squeeze{{shrink_axis}}, l1);
    auto prog = optimize_tf("stridedslice_test.pb", true);

    EXPECT(p == prog);
}

TEST_CASE(sub_test)
{
    migraphx::program p;
    auto l0 = p.add_parameter("0", migraphx::shape{migraphx::shape::float_type, {1, 2, 2, 3}});
    auto l1 = p.add_parameter("1", migraphx::shape{migraphx::shape::float_type, {1, 2, 2, 3}});
    p.add_instruction(migraphx::op::sub{}, l0, l1);
    auto prog = migraphx::parse_tf("sub_test.pb", false);

    EXPECT(p == prog);
}

TEST_CASE(tanh_test)
{
    migraphx::program p;
    auto l0 = p.add_parameter("0", migraphx::shape{migraphx::shape::float_type, {1, 2, 2, 3}});
    auto l1 = p.add_parameter("1", migraphx::shape{migraphx::shape::float_type, {1, 2, 2, 3}});
    p.add_instruction(migraphx::op::sub{}, l0, l1);
    auto prog = migraphx::parse_tf("sub_test.pb", false);

    EXPECT(p == prog);
}

TEST_CASE(transpose_test)
{
    migraphx::program p;
    auto l0 = p.add_parameter("0", migraphx::shape{migraphx::shape::float_type, {1, 3, 16, 16}});
    migraphx::shape s0{migraphx::shape::int32_type, {4}};
    p.add_literal(migraphx::literal{s0, {0, 2, 3, 1}});
    p.add_instruction(migraphx::op::transpose{{0, 2, 3, 1}}, l0);
    auto prog = optimize_tf("transpose_test.pb", false);

    EXPECT(p == prog);
}

int main(int argc, const char* argv[]) { test::run(argc, argv); }<|MERGE_RESOLUTION|>--- conflicted
+++ resolved
@@ -351,7 +351,16 @@
     EXPECT(p == prog);
 }
 
-<<<<<<< HEAD
+TEST_CASE(rsqrt_test)
+{
+    migraphx::program p;
+    auto l0 = p.add_parameter("0", migraphx::shape{migraphx::shape::float_type, {1, 3, 16, 16}});
+    p.add_instruction(migraphx::op::rsqrt{}, l0);
+    auto prog = optimize_tf("rsqrt_test.pb", false);
+
+    EXPECT(p == prog);
+}
+
 TEST_CASE(slice_test)
 {
     migraphx::program p;
@@ -368,14 +377,6 @@
     std::iota(op.axes.begin(), op.axes.end(), 0);
     p.add_instruction(op, l0);
     auto prog = optimize_tf("slice_test.pb", false);
-=======
-TEST_CASE(rsqrt_test)
-{
-    migraphx::program p;
-    auto l0 = p.add_parameter("0", migraphx::shape{migraphx::shape::float_type, {1, 3, 16, 16}});
-    p.add_instruction(migraphx::op::rsqrt{}, l0);
-    auto prog = optimize_tf("rsqrt_test.pb", false);
->>>>>>> 292b6aab
 
     EXPECT(p == prog);
 }
