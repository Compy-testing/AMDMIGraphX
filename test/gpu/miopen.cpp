--- conflicted
+++ resolved
@@ -945,8 +945,6 @@
         auto a0  = p.add_parameter("data", s);
         auto a1  = p.add_literal(migraphx::literal{s_indices, indices});
         int axis = 0;
-<<<<<<< HEAD
-=======
         p.add_instruction(migraphx::op::gather{axis}, a0, a1);
         return p;
     }
@@ -963,7 +961,6 @@
         auto a0  = p.add_parameter("data", s);
         auto a1  = p.add_literal(migraphx::literal{s_indices, indices});
         int axis = -1;
->>>>>>> 62044b86
         p.add_instruction(migraphx::op::gather{axis}, a0, a1);
         return p;
     }
