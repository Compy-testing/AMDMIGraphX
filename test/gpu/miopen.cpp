--- conflicted
+++ resolved
@@ -562,20 +562,6 @@
     }
 };
 
-<<<<<<< HEAD
-struct test_tanh
-{
-    migraphx::program create_program() const
-    {
-        migraphx::program p;
-        auto x = p.add_parameter("x", migraphx::shape{migraphx::shape::float_type, {4, 3, 3, 3}});
-        p.add_instruction(migraphx::op::tanh{}, x);
-        return p;
-    }
-};
-
-=======
->>>>>>> 8885e8ac
 struct test_abs
 {
     migraphx::program create_program() const
@@ -1025,10 +1011,6 @@
     verify_program<test_add_relu>();
     verify_program<test_leaky_relu>();
     verify_program<test_sigmoid>();
-<<<<<<< HEAD
-    verify_program<test_tanh>();
-=======
->>>>>>> 8885e8ac
     verify_program<test_elu>();
     verify_program<test_conv_pooling>();
     verify_program<test_global_avg_pooling>();
