--- conflicted
+++ resolved
@@ -439,11 +439,8 @@
             options.local  = 1024;
             options.inputs = {input};
             options.output = input;
-<<<<<<< HEAD
-            options.params = "-Wno-float-equal -Wno-tautological-value-range-compare";
-=======
             options.emplace_param("-Wno-float-equal");
->>>>>>> 7845eed1
+            options.emplace_param("-Wno-tautological-value-range-compare");
 
             auto co = migraphx::gpu::compile_hip_code_object(src, options);
         });
