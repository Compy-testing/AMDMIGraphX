--- conflicted
+++ resolved
@@ -200,17 +200,12 @@
     {
         auto data = m2.add_parameter("2x2", {migraphx::shape::float_type, {2, 3, 4, 5}});
         auto add  = m2.add_instruction(migraphx::make_op("add"), data, data);
-<<<<<<< HEAD
         auto ca   = m2.add_instruction(migraphx::make_op("contiguous"), add);
         // extra contiguous coming from reshape logic which has "requires_std_shape" attribute
         auto cb = m2.add_instruction(migraphx::make_op("contiguous"), ca);
         auto r  = m2.add_instruction(migraphx::make_op("reshape", {{"dims", {2, 1, 12, 5}}}), cb);
         auto cr = m2.add_instruction(migraphx::make_op("contiguous"), r);
         m2.add_return({cr});
-=======
-        auto r = m2.add_instruction(migraphx::make_op("reshape", {{"dims", {2, 1, 12, 5}}}), add);
-        m2.add_return({r});
->>>>>>> d8011adf
     }
 
     EXPECT(m1 == m2);
