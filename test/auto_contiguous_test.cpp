/*
 * The MIT License (MIT)
 *
 * Copyright (c) 2015-2022 Advanced Micro Devices, Inc. All rights reserved.
 *
 * Permission is hereby granted, free of charge, to any person obtaining a copy
 * of this software and associated documentation files (the "Software"), to deal
 * in the Software without restriction, including without limitation the rights
 * to use, copy, modify, merge, publish, distribute, sublicense, and/or sell
 * copies of the Software, and to permit persons to whom the Software is
 * furnished to do so, subject to the following conditions:
 *
 * The above copyright notice and this permission notice shall be included in
 * all copies or substantial portions of the Software.
 *
 * THE SOFTWARE IS PROVIDED "AS IS", WITHOUT WARRANTY OF ANY KIND, EXPRESS OR
 * IMPLIED, INCLUDING BUT NOT LIMITED TO THE WARRANTIES OF MERCHANTABILITY,
 * FITNESS FOR A PARTICULAR PURPOSE AND NONINFRINGEMENT.  IN NO EVENT SHALL THE
 * AUTHORS OR COPYRIGHT HOLDERS BE LIABLE FOR ANY CLAIM, DAMAGES OR OTHER
 * LIABILITY, WHETHER IN AN ACTION OF CONTRACT, TORT OR OTHERWISE, ARISING FROM,
 * OUT OF OR IN CONNECTION WITH THE SOFTWARE OR THE USE OR OTHER DEALINGS IN
 * THE SOFTWARE.
 */
#include <migraphx/auto_contiguous.hpp>
#include <migraphx/instruction.hpp>
#include <migraphx/pass_manager.hpp>
#include <basic_ops.hpp>
#include <migraphx/make_op.hpp>

#include <test.hpp>

void run_pass(migraphx::module& m) { migraphx::run_passes(m, {migraphx::auto_contiguous{}}); }

// TODO: Add this test case
void literal_broadcast()
{
    migraphx::module m;

    m.add_literal(get_2_broadcasted());
    EXPECT(not m.get_output_shapes().back().standard());
    EXPECT(m.get_output_shapes().back().broadcasted());
    run_pass(m);
    EXPECT(m.get_output_shapes().back().standard());
    EXPECT(not m.get_output_shapes().back().broadcasted());
}

TEST_CASE(literal_transpose)
{
    migraphx::module m;

    m.add_literal(get_2x2_transposed());
    EXPECT(not m.get_output_shapes().back().standard());
    EXPECT(m.get_output_shapes().back().transposed());
    run_pass(m);
    EXPECT(m.get_output_shapes().back().standard());
    EXPECT(not m.get_output_shapes().back().transposed());
}

TEST_CASE(after_literal_transpose)
{
    migraphx::module m;

    auto l = m.add_literal(get_2x2());
    EXPECT(m.get_output_shapes().back().standard());
    EXPECT(not m.get_output_shapes().back().transposed());
    auto t = m.add_instruction(migraphx::make_op("transpose", {{"permutation", {1, 0}}}), l);
    m.add_instruction(pass_op{}, t);
    EXPECT(not m.get_output_shapes().back().standard());
    EXPECT(m.get_output_shapes().back().transposed());
    run_pass(m);
    EXPECT(m.get_output_shapes().back().standard());
    EXPECT(not m.get_output_shapes().back().transposed());
}

TEST_CASE(after_literal_broadcast)
{
    migraphx::module m;

    auto l1 = m.add_literal(get_2x2());
    auto l2 = m.add_literal(get_2());
    EXPECT(m.get_output_shapes().back().standard());
    EXPECT(not m.get_output_shapes().back().broadcasted());
    auto b = m.add_instruction(
        migraphx::make_op("broadcast", {{"axis", 0}, {"out_lens", l1->get_shape().lens()}}), l2);
    m.add_instruction(pass_op{}, b);
    EXPECT(not m.get_output_shapes().back().standard());
    EXPECT(m.get_output_shapes().back().broadcasted());
    run_pass(m);
    EXPECT(m.get_output_shapes().back().standard());
    EXPECT(not m.get_output_shapes().back().broadcasted());
}

TEST_CASE(after_param_transpose)
{
    migraphx::module m;

    auto l = m.add_parameter("2x2", {migraphx::shape::float_type, {2, 2}});
    EXPECT(m.get_output_shapes().back().standard());
    EXPECT(not m.get_output_shapes().back().transposed());
    auto t = m.add_instruction(migraphx::make_op("transpose", {{"permutation", {1, 0}}}), l);
    m.add_instruction(pass_op{}, t);
    EXPECT(not m.get_output_shapes().back().standard());
    EXPECT(m.get_output_shapes().back().transposed());
    run_pass(m);
    EXPECT(m.get_output_shapes().back().standard());
    EXPECT(not m.get_output_shapes().back().transposed());
}

TEST_CASE(after_param_broadcast)
{
    migraphx::module m;

    auto l1 = m.add_parameter("2x2", {migraphx::shape::float_type, {2, 2}});
    auto l2 = m.add_parameter("2", {migraphx::shape::float_type, {2}});
    EXPECT(m.get_output_shapes().back().standard());
    EXPECT(not m.get_output_shapes().back().broadcasted());
    auto b = m.add_instruction(
        migraphx::make_op("broadcast", {{"axis", 0}, {"out_lens", l1->get_shape().lens()}}), l2);
    m.add_instruction(pass_op{}, b);
    EXPECT(not m.get_output_shapes().back().standard());
    EXPECT(m.get_output_shapes().back().broadcasted());
    run_pass(m);
    EXPECT(m.get_output_shapes().back().standard());
    EXPECT(not m.get_output_shapes().back().broadcasted());
}

TEST_CASE(two_transpose_gather)
{
    migraphx::module m1;
    {
        auto data = m1.add_parameter("2x2", {migraphx::shape::float_type, {2, 3, 4, 5}});
        auto ind  = m1.add_parameter("ind", {migraphx::shape::float_type, {2, 3}});
        auto td   = m1.add_instruction(
            migraphx::make_op("transpose", {{"permutation", {0, 2, 3, 1}}}), data);
        auto sd = m1.add_instruction(migraphx::make_op("softmax", {{"axis", 2}}), td);
        auto bd =
            m1.add_instruction(migraphx::make_op("transpose", {{"permutation", {0, 3, 1, 2}}}), sd);
        auto r = m1.add_instruction(migraphx::make_op("gather", {{"axis", 2}}), bd, ind);
        m1.add_return({r});
    }
    run_pass(m1);

    migraphx::module m2;
    {
        auto data = m2.add_parameter("2x2", {migraphx::shape::float_type, {2, 3, 4, 5}});
        auto ind  = m2.add_parameter("ind", {migraphx::shape::float_type, {2, 3}});
        auto td   = m2.add_instruction(
            migraphx::make_op("transpose", {{"permutation", {0, 2, 3, 1}}}), data);
        auto ctd = m2.add_instruction(migraphx::make_op("contiguous"), td);
        auto sd  = m2.add_instruction(migraphx::make_op("softmax", {{"axis", 2}}), ctd);
        auto csd = m2.add_instruction(migraphx::make_op("contiguous"), sd);
        auto bd  = m2.add_instruction(
            migraphx::make_op("transpose", {{"permutation", {0, 3, 1, 2}}}), csd);
        auto cbd = m2.add_instruction(migraphx::make_op("contiguous"), bd);
        auto r   = m2.add_instruction(migraphx::make_op("gather", {{"axis", 2}}), cbd, ind);
        auto cr  = m2.add_instruction(migraphx::make_op("contiguous"), r);
        m2.add_return({cr});
    }

    EXPECT(m1 == m2);
}

TEST_CASE(standard_reshape_lazy)
{
    migraphx::module m1;
    {
        auto data = m1.add_parameter("2x2", {migraphx::shape::float_type, {2, 3, 4, 5}});
        auto add  = m1.add_instruction(migraphx::make_op("add"), data, data);
        auto r =
            m1.add_instruction(migraphx::make_op("reshape_lazy", {{"dims", {2, 1, 12, 5}}}), add);
        m1.add_return({r});
    }
    run_pass(m1);

    migraphx::module m2;
    {
        auto data = m2.add_parameter("2x2", {migraphx::shape::float_type, {2, 3, 4, 5}});
        auto add  = m2.add_instruction(migraphx::make_op("add"), data, data);
        auto ca   = m2.add_instruction(migraphx::make_op("contiguous"), add);
        auto r =
            m2.add_instruction(migraphx::make_op("reshape_lazy", {{"dims", {2, 1, 12, 5}}}), ca);
        auto cr = m2.add_instruction(migraphx::make_op("contiguous"), r);
        m2.add_return({cr});
    }

    EXPECT(m1 == m2);
}

TEST_CASE(standard_reshape)
{
    migraphx::module m1;
    {
        auto data = m1.add_parameter("2x2", {migraphx::shape::float_type, {2, 3, 4, 5}});
        auto add  = m1.add_instruction(migraphx::make_op("add"), data, data);
        auto r = m1.add_instruction(migraphx::make_op("reshape", {{"dims", {2, 1, 12, 5}}}), add);
        m1.add_return({r});
    }
    run_pass(m1);

    migraphx::module m2;
    {
        auto data = m2.add_parameter("2x2", {migraphx::shape::float_type, {2, 3, 4, 5}});
        auto add  = m2.add_instruction(migraphx::make_op("add"), data, data);
        auto ca   = m2.add_instruction(migraphx::make_op("contiguous"), add);
<<<<<<< HEAD
        // extra contiguous coming from reshape logic which has "requires_std_shape" attribute
        auto cb = m2.add_instruction(migraphx::make_op("contiguous"), ca);
        auto r  = m2.add_instruction(migraphx::make_op("reshape", {{"dims", {2, 1, 12, 5}}}), cb);
=======
        auto r    = m2.add_instruction(migraphx::make_op("reshape", {{"dims", {2, 1, 12, 5}}}), ca);
>>>>>>> aa56068c
        auto cr = m2.add_instruction(migraphx::make_op("contiguous"), r);
        m2.add_return({cr});
    }

    EXPECT(m1 == m2);
}

TEST_CASE(dead_instruction)
{
    migraphx::module m1;
    {
        auto data = m1.add_parameter("2x2", {migraphx::shape::float_type, {2, 3, 4, 5}});
        m1.add_instruction(migraphx::make_op("transpose", {{"permutation", {2, 0, 1, 3}}}), data);
        auto r = m1.add_instruction(migraphx::make_op("transpose", {{"permutation", {2, 0, 1, 3}}}),
                                    data);
        m1.add_return({r});
    }
    run_pass(m1);

    migraphx::module m2;
    {
        auto data = m2.add_parameter("2x2", {migraphx::shape::float_type, {2, 3, 4, 5}});
        m2.add_instruction(migraphx::make_op("transpose", {{"permutation", {2, 0, 1, 3}}}), data);
        auto r = m2.add_instruction(migraphx::make_op("transpose", {{"permutation", {2, 0, 1, 3}}}),
                                    data);
        auto cr = m2.add_instruction(migraphx::make_op("contiguous"), r);
        m2.add_return({cr});
    }

    EXPECT(m1 == m2);
}

int main(int argc, const char* argv[]) { test::run(argc, argv); }<|MERGE_RESOLUTION|>--- conflicted
+++ resolved
@@ -202,13 +202,7 @@
         auto data = m2.add_parameter("2x2", {migraphx::shape::float_type, {2, 3, 4, 5}});
         auto add  = m2.add_instruction(migraphx::make_op("add"), data, data);
         auto ca   = m2.add_instruction(migraphx::make_op("contiguous"), add);
-<<<<<<< HEAD
-        // extra contiguous coming from reshape logic which has "requires_std_shape" attribute
-        auto cb = m2.add_instruction(migraphx::make_op("contiguous"), ca);
-        auto r  = m2.add_instruction(migraphx::make_op("reshape", {{"dims", {2, 1, 12, 5}}}), cb);
-=======
         auto r    = m2.add_instruction(migraphx::make_op("reshape", {{"dims", {2, 1, 12, 5}}}), ca);
->>>>>>> aa56068c
         auto cr = m2.add_instruction(migraphx::make_op("contiguous"), r);
         m2.add_return({cr});
     }
