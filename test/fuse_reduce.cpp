--- conflicted
+++ resolved
@@ -333,17 +333,10 @@
     migraphx::shape s2{migraphx::shape::float_type, {8, 8, 2, 2}};
     migraphx::program p1;
     {
-<<<<<<< HEAD
-        auto* mm  = p1.get_main_module();
-        auto x    = mm->add_parameter("x", s1);
-        auto y    = mm->add_parameter("y", s2);
-        auto rsum = mm->add_instruction(migraphx::make_op("reduce_sum", {{"axes", {1}}}), x);
-=======
         auto* mm   = p1.get_main_module();
         auto x     = mm->add_parameter("x", s1);
         auto y     = mm->add_parameter("y", s2);
         auto rsum  = mm->add_instruction(migraphx::make_op("reduce_sum", {{"axes", {1}}}), x);
->>>>>>> f0cb545c
         auto rsumb = mm->add_instruction(
             migraphx::make_op("multibroadcast", {{"out_lens", s1.lens()}}), rsum);
         auto rsumr =
@@ -364,11 +357,7 @@
             {xr, y},
             {2, 3},
             [&](auto* rm, const auto& inputs, const auto& axes) {
-<<<<<<< HEAD
-                auto rsum = rm->add_instruction(migraphx::make_op("reduce_sum", {{"axes", axes}}),
-=======
                 auto rsum  = rm->add_instruction(migraphx::make_op("reduce_sum", {{"axes", axes}}),
->>>>>>> f0cb545c
                                                 inputs[0]);
                 auto rsumb = rm->add_instruction(
                     migraphx::make_op("multibroadcast", {{"out_lens", s2.lens()}}), rsum);
@@ -425,8 +414,6 @@
     EXPECT(p1.sort() == p2.sort());
 }
 
-<<<<<<< HEAD
-=======
 TEST_CASE(reduce_contiguous_reshape_pointwise)
 {
     migraphx::shape s1 =
@@ -474,7 +461,6 @@
     EXPECT(p1.sort() == p2.sort());
 }
 
->>>>>>> f0cb545c
 TEST_CASE(reduce_reshape_reduce)
 {
     migraphx::shape s1{migraphx::shape::float_type, {2, 32, 4096}};
