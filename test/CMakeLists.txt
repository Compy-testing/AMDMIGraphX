# ####################################################################################
# The MIT License (MIT)
#
# Copyright (c) 2015-2022 Advanced Micro Devices, Inc. All rights reserved.
#
# Permission is hereby granted, free of charge, to any person obtaining a copy
# of this software and associated documentation files (the "Software"), to deal
# in the Software without restriction, including without limitation the rights
# to use, copy, modify, merge, publish, distribute, sublicense, and/or sell
# copies of the Software, and to permit persons to whom the Software is
# furnished to do so, subject to the following conditions:
#
# The above copyright notice and this permission notice shall be included in
# all copies or substantial portions of the Software.
#
# THE SOFTWARE IS PROVIDED "AS IS", WITHOUT WARRANTY OF ANY KIND, EXPRESS OR
# IMPLIED, INCLUDING BUT NOT LIMITED TO THE WARRANTIES OF MERCHANTABILITY,
# FITNESS FOR A PARTICULAR PURPOSE AND NONINFRINGEMENT.  IN NO EVENT SHALL THE
# AUTHORS OR COPYRIGHT HOLDERS BE LIABLE FOR ANY CLAIM, DAMAGES OR OTHER
# LIABILITY, WHETHER IN AN ACTION OF CONTRACT, TORT OR OTHERWISE, ARISING FROM,
# OUT OF OR IN CONNECTION WITH THE SOFTWARE OR THE USE OR OTHER DEALINGS IN
# THE SOFTWARE.
# ####################################################################################

cmake_policy(SET CMP0057 NEW)

find_package(Threads REQUIRED)
rocm_test_link_libraries(Threads::Threads migraphx migraphx_onnx migraphx_tf)
rocm_test_include_directories(include)

set(MIGRAPHX_DISABLE_LARGE_BUFFER_TESTS Off CACHE BOOL "")
if(MIGRAPHX_DISABLE_LARGE_BUFFER_TESTS)
    add_compile_definitions(MIGRAPHX_DISABLE_LARGE_BUFFER_TESTS)
endif()

file(GLOB TESTS CONFIGURE_DEPENDS *.cpp)

foreach(TEST ${TESTS})
    get_filename_component(BASE_NAME ${TEST} NAME_WE)
    rocm_add_test_executable(test_${BASE_NAME} ${TEST})
    rocm_clang_tidy_check(test_${BASE_NAME})
endforeach()

if(MIGRAPHX_ENABLE_GPU)
    set(GPU_TESTS
        gpu/adjust_allocation.cpp
        gpu/context_serialize.cpp
        gpu/hip.cpp
        gpu/jit.cpp
        gpu/literal.cpp
        gpu/manage_host_buffer.cpp
        gpu/mlir.cpp
        gpu/pack_args.cpp
        gpu/pack_int8_args.cpp
        gpu/quantization.cpp
        gpu/stream_sync.cpp)

    foreach(TEST ${GPU_TESTS})
        get_filename_component(BASE_NAME ${TEST} NAME_WE)
        rocm_add_test_executable(test_gpu_${BASE_NAME} ${TEST})
        rocm_clang_tidy_check(test_gpu_${BASE_NAME})
        set_tests_properties(test_gpu_${BASE_NAME} PROPERTIES
            COST 10
            RESOURCE_LOCK gpu
        )
        if(WIN32)
            target_include_directories(test_gpu_${BASE_NAME} PRIVATE ${CMAKE_SOURCE_DIR}/src/targets/gpu/kernels)
        else()
            target_link_libraries(test_gpu_${BASE_NAME} migraphx_kernels)
        endif()
        if(MIGRAPHX_USE_HIPRTC)
        target_compile_definitions(test_gpu_${BASE_NAME} PUBLIC -DMIGRAPHX_USE_HIPRTC)
        endif()
        target_link_libraries(test_gpu_${BASE_NAME} migraphx_gpu)
    endforeach()
endif()

if(MIGRAPHX_ENABLE_FPGA)
    set(FPGA_TESTS
            fpga/get_target_assignments.cpp
            fpga/test_compile.cpp)

    foreach(TEST ${FPGA_TESTS})
        get_filename_component(BASE_NAME ${TEST} NAME_WE)
        rocm_add_test_executable(test_fpga_${BASE_NAME} ${TEST})
        rocm_clang_tidy_check(test_fpga_${BASE_NAME})
        set_tests_properties(test_fpga_${BASE_NAME} PROPERTIES
            COST 10
            RESOURCE_LOCK fpga
        )
        target_link_libraries(test_fpga_${BASE_NAME} migraphx_fpga)
    endforeach()
endif()

# Onnx test
set(TEST_ONNX_DIR ${CMAKE_CURRENT_SOURCE_DIR}/onnx)
set(ONNX_TESTS
    onnx/onnx_rnn_test.cpp
    onnx/onnx_test.cpp
    onnx/verify_onnx.cpp)

foreach(ONNX_TEST ${ONNX_TESTS})
    get_filename_component(BASE_NAME ${ONNX_TEST} NAME_WE)
    set(TEST_NAME test_${BASE_NAME})
    add_executable(${TEST_NAME} ${ONNX_TEST})
    rocm_clang_tidy_check(${TEST_NAME})
    target_link_libraries(${TEST_NAME} migraphx_onnx migraphx_ref)
    target_include_directories(${TEST_NAME} PUBLIC include)
    add_test(NAME ${TEST_NAME} COMMAND $<TARGET_FILE:${TEST_NAME}> WORKING_DIRECTORY ${TEST_ONNX_DIR})
    rocm_mark_as_test(${TEST_NAME})
endforeach()

# tf test
set(TEST_TF_DIR ${CMAKE_CURRENT_SOURCE_DIR}/tf)
add_executable(test_tf tf/tf_test.cpp)
rocm_mark_as_test(test_tf)
rocm_clang_tidy_check(test_tf)
target_link_libraries(test_tf migraphx_tf)
target_include_directories(test_tf PUBLIC include)
add_test(NAME test_tf COMMAND $<TARGET_FILE:test_tf> WORKING_DIRECTORY ${TEST_TF_DIR})

add_subdirectory(api)
add_subdirectory(verify)
add_subdirectory(ref)

if(MIGRAPHX_ENABLE_PYTHON)
    add_subdirectory(py)
endif()

# multitarget test
if(MIGRAPHX_ENABLE_GPU AND MIGRAPHX_ENABLE_CPU AND MIGRAPHX_ENABLE_FPGA)
    set(TEST_MULTI_TARGET_DIR ${CMAKE_CURRENT_SOURCE_DIR}/multi_target)
    file(GLOB MULTI_TARGET_TESTS CONFIGURE_DEPENDS ${TEST_MULTI_TARGET_DIR}/*.cpp)

    foreach(MULTI_TARGET_TEST ${MULTI_TARGET_TESTS})
        get_filename_component(BASE_NAME ${MULTI_TARGET_TEST} NAME_WE)
        set(TEST_NAME test_${BASE_NAME})
        add_executable(${TEST_NAME} ${MULTI_TARGET_TEST})
        rocm_clang_tidy_check(${TEST_NAME})
        target_link_libraries(${TEST_NAME} migraphx migraphx_onnx migraphx_tf migraphx_all_targets)
        target_include_directories(${TEST_NAME} PUBLIC include)
        add_test(NAME ${TEST_NAME} COMMAND $<TARGET_FILE:${TEST_NAME}> WORKING_DIRECTORY ${TEST_MULTI_TARGET_DIR})
        rocm_mark_as_test(${TEST_NAME})
    endforeach()
endif()


function(test_header NAME HEADER)
    file(WRITE ${CMAKE_CURRENT_BINARY_DIR}/header-main-include-${NAME}.cpp "
#include <${HEADER}>
int main() {}\n"
    )
    file(WRITE ${CMAKE_CURRENT_BINARY_DIR}/header-static-include-${NAME}.cpp "
#include <${HEADER}>
#if defined(min) || defined(max) || defined(near) || defined(far)
#error \"Do not include windows.h in header files\"
#endif
\n"
    )
    rocm_add_test_executable(${NAME}
        ${CMAKE_CURRENT_BINARY_DIR}/header-main-include-${NAME}.cpp
        ${CMAKE_CURRENT_BINARY_DIR}/header-static-include-${NAME}.cpp
    )
endfunction()

function(test_headers PREFIX)
<<<<<<< HEAD
    cmake_parse_arguments(PARSE "" "" "HEADERS;DEPENDS" ${ARGN})
    foreach(HEADER ${PARSE_HEADERS})
=======
    file(GLOB HEADERS CONFIGURE_DEPENDS ${ARGN})
    if(NOT MIGRAPHX_USE_COMPOSABLEKERNEL)
        list(REMOVE_ITEM HEADERS
              ${CMAKE_SOURCE_DIR}/src/targets/gpu/include/migraphx/gpu/ck.hpp)
    endif()
    foreach(HEADER ${HEADERS})
>>>>>>> 409fd18c
        file(RELATIVE_PATH HEADER_REL ${CMAKE_SOURCE_DIR} ${HEADER})
        string(MAKE_C_IDENTIFIER ${HEADER_REL} TEST_NAME)
        get_filename_component(BASE_NAME ${HEADER} NAME_WE)
        test_header(header_${TEST_NAME} ${PREFIX}/${BASE_NAME}.hpp)
        target_link_libraries(header_${TEST_NAME} migraphx migraphx_onnx migraphx_tf migraphx_all_targets ${PARSE_DEPENDS})
    endforeach()
endfunction()

file(GLOB HEADERS CONFIGURE_DEPENDS ${CMAKE_SOURCE_DIR}/src/include/migraphx/*.hpp)
test_headers(migraphx HEADERS ${HEADERS})

file(GLOB HEADERS CONFIGURE_DEPENDS ${CMAKE_SOURCE_DIR}/src/targets/ref/include/migraphx/ref/*.hpp)
test_headers(migraphx/ref HEADERS ${HEADERS})

if(MIGRAPHX_ENABLE_GPU)
    file(GLOB HEADERS CONFIGURE_DEPENDS ${CMAKE_SOURCE_DIR}/src/targets/gpu/include/migraphx/gpu/*.hpp)
    if(NOT MIGRAPHX_USE_COMPOSABLEKERNEL)
        list(REMOVE_ITEM HEADERS ${CMAKE_SOURCE_DIR}/src/targets/gpu/include/migraphx/gpu/ck.hpp)
    endif()
    test_headers(migraphx/gpu HEADERS ${HEADERS} DEPENDS migraphx_gpu)
endif()
if(MIGRAPHX_ENABLE_CPU)
    file(GLOB HEADERS CONFIGURE_DEPENDS ${CMAKE_SOURCE_DIR}/src/targets/gpu/include/migraphx/cpu/*.hpp)
    test_headers(migraphx/cpu ${HEADERS} DEPENDS migraphx_cpu)
endif()
if(MIGRAPHX_ENABLE_FPGA)
    file(GLOB HEADERS CONFIGURE_DEPENDS ${CMAKE_SOURCE_DIR}/src/targets/gpu/include/migraphx/fpga/*.hpp)
    test_headers(migraphx/fpga HEADERS ${HEADERS} DEPENDS migraphx_fpga)
endif()

<|MERGE_RESOLUTION|>--- conflicted
+++ resolved
@@ -164,17 +164,8 @@
 endfunction()
 
 function(test_headers PREFIX)
-<<<<<<< HEAD
     cmake_parse_arguments(PARSE "" "" "HEADERS;DEPENDS" ${ARGN})
     foreach(HEADER ${PARSE_HEADERS})
-=======
-    file(GLOB HEADERS CONFIGURE_DEPENDS ${ARGN})
-    if(NOT MIGRAPHX_USE_COMPOSABLEKERNEL)
-        list(REMOVE_ITEM HEADERS
-              ${CMAKE_SOURCE_DIR}/src/targets/gpu/include/migraphx/gpu/ck.hpp)
-    endif()
-    foreach(HEADER ${HEADERS})
->>>>>>> 409fd18c
         file(RELATIVE_PATH HEADER_REL ${CMAKE_SOURCE_DIR} ${HEADER})
         string(MAKE_C_IDENTIFIER ${HEADER_REL} TEST_NAME)
         get_filename_component(BASE_NAME ${HEADER} NAME_WE)
