--- conflicted
+++ resolved
@@ -2082,27 +2082,5 @@
 
     EXPECT(migraphx::verify_range(vec, cap_vec));
 }
-<<<<<<< HEAD
-
-TEST_CASE(round_test)
-{
-    migraphx::program p;
-    migraphx::shape s{migraphx::shape::float_type, {9}};
-    auto l = p.add_literal(migraphx::literal{s, {1.1, 1.5, 1.6, -1.1, -1.5, -1.6, 0.0, 2.0, -2.0}});
-    p.add_instruction(migraphx::op::round{}, l);
-    p.compile(migraphx::cpu::target{});
-    auto result = p.eval({});
-    std::vector<float> results_vector;
-    result.visit([&](auto output) { results_vector.assign(output.begin(), output.end()); });
-    for(auto v : results_vector)
-    {
-        std::cout << v << "\t";
-    }
-    std::cout << std::endl;
-    std::vector<float> gold = {1.0, 2.0, 2.0, -1.0, -2.0, -2.0, 0.0, 2.0, -2.0};
-    EXPECT(migraphx::verify_range(results_vector, gold));
-}
-=======
->>>>>>> 84ba492c
 
 int main(int argc, const char* argv[]) { test::run(argc, argv); }