#include <migraphx/program.hpp>
#include <migraphx/iterator_for.hpp>
#include <migraphx/instruction.hpp>
#include <migraphx/operators.hpp>
#include <sstream>
#include "test.hpp"

template <class... Ts>
void expect_shape(const migraphx::shape& expected, const migraphx::operation& op, Ts... xs)
{
    migraphx::program p;
    std::vector<migraphx::shape> shapes{xs...};
    std::vector<migraphx::instruction_ref> args(shapes.size());
    std::transform(
        shapes.begin(), shapes.end(), args.begin(), [&](auto&& s) { return p.add_outline(s); });
    p.add_instruction(op, args);
    if(p.get_shape() != expected)
    {
        std::cout << "FAILED: Incorrect shape for " << op.name() << ": ";
        std::cout << expected << " != " << p.get_shape() << std::endl;
        for(auto&& s : shapes)
            std::cout << "    " << s << std::endl;
    }
}

template <class... Ts>
void throws_shape(const migraphx::operation& op, Ts... xs)
{
    migraphx::program p;
    std::vector<migraphx::shape> shapes{xs...};
    std::vector<migraphx::instruction_ref> args(shapes.size());
    std::transform(
        shapes.begin(), shapes.end(), args.begin(), [&](auto&& s) { return p.add_outline(s); });
    bool thrown = test::throws([&] { p.add_instruction(op, args); });
    if(not thrown)
    {
        std::cout << "FAILED: No error found for " << op.name() << ": ";
        for(auto&& s : shapes)
            std::cout << "    " << s << std::endl;
    }
}

template <class...>
struct always_false : std::false_type
{
};

template <class... Ts>
void throws_shape(const migraphx::shape&, Ts...)
{
    static_assert(always_false<Ts...>{},
                  "An expected shape should not be passed to throws_shape function");
}

TEST_CASE(batch_norm_inference_shape)
{
    const size_t channels = 3;
    migraphx::shape s{migraphx::shape::float_type, {4, channels, 3, 3}};
    migraphx::shape vars{migraphx::shape::float_type, {channels}};
    expect_shape(s, migraphx::op::batch_norm_inference{}, s, vars, vars, vars, vars);
    throws_shape(migraphx::op::batch_norm_inference{}, s);
    throws_shape(migraphx::op::batch_norm_inference{}, s, vars, vars, vars, vars, vars);
}

TEST_CASE(convolution_shape)
{
    migraphx::shape output{migraphx::shape::float_type, {4, 4, 1, 1}};
    migraphx::shape input{migraphx::shape::float_type, {4, 3, 3, 3}};
    migraphx::shape weights{migraphx::shape::float_type, {4, 3, 3, 3}};
    expect_shape(output, migraphx::op::convolution{}, input, weights);
    throws_shape(migraphx::op::convolution{}, input);

    migraphx::shape input2{migraphx::shape::float_type, {3, 3}};
    migraphx::shape weights2{migraphx::shape::float_type, {3, 3}};
    throws_shape(migraphx::op::convolution{}, input2, weights2);
    throws_shape(migraphx::op::convolution{}, input2, weights);
}

TEST_CASE(transpose_shape)
{
    migraphx::shape input{migraphx::shape::float_type, {2, 2}};
    migraphx::shape output{migraphx::shape::float_type, {2, 2}, {1, 2}};
    expect_shape(input, migraphx::op::transpose{{0, 1}}, input);
    expect_shape(output, migraphx::op::transpose{{1, 0}}, input);
    throws_shape(migraphx::op::transpose{{1, 2}}, input);
}

TEST_CASE(contiguous_shape)
{
    migraphx::shape output{migraphx::shape::float_type, {2, 2}};
    migraphx::shape input{migraphx::shape::float_type, {2, 2}, {1, 2}};
    expect_shape(output, migraphx::op::contiguous{}, input);
    throws_shape(migraphx::op::contiguous{}, input, input);

    migraphx::shape single{migraphx::shape::float_type, {2}};
    expect_shape(single, migraphx::op::contiguous{}, single);
}

TEST_CASE(reshape_shape)
{
    migraphx::shape input{migraphx::shape::float_type, {24, 1, 1, 1}};
    for(auto&& new_shape :
        std::vector<std::vector<int64_t>>{{8, 3, 1, 1}, {1, 3, 4, 2}, {1, 3, 4, 2}})
    {
        std::vector<std::size_t> lens(new_shape.size());
        std::copy(new_shape.begin(), new_shape.end(), lens.begin());
        migraphx::shape output{migraphx::shape::float_type, lens};
        expect_shape(output, migraphx::op::reshape{new_shape}, input);
    }

    for(auto&& new_shape :
        std::vector<std::vector<int64_t>>{{8, 3, 2, 2}, {1, 3, -1, -1}, {3, 0, 0}, {3, 2, 0}})
    {
        throws_shape(migraphx::op::reshape{new_shape}, input);
    }

    std::vector<std::pair<std::vector<int64_t>, migraphx::shape>> minus1_tests{
        {{2, -1, 3}, {migraphx::shape::float_type, {2, 4, 3}}},
        {{0, -1, 0}, {migraphx::shape::float_type, {24, 1, 1}}},
        {{2, -1, 0}, {migraphx::shape::float_type, {2, 12, 1}}},
        {{0, 0, -1}, {migraphx::shape::float_type, {24, 1, 1}}},
        {{2, 0, -1}, {migraphx::shape::float_type, {2, 1, 12}}},
        {{-1, 2, 3}, {migraphx::shape::float_type, {4, 2, 3}}},
        {{-1, 0, 3}, {migraphx::shape::float_type, {8, 1, 3}}},
        {{-1, 0, 0}, {migraphx::shape::float_type, {24, 1, 1}}},
        {{-1, 3, 0}, {migraphx::shape::float_type, {8, 3, 1}}}};

    for(auto& it : minus1_tests)
    {
        expect_shape(it.second, migraphx::op::reshape{it.first}, input);
    }
}

TEST_CASE(flatten_shape)
{
    migraphx::shape input{migraphx::shape::float_type, {2, 4, 6, 8}};
    expect_shape(migraphx::shape{migraphx::shape::float_type, {1, 2 * 4 * 6 * 8}},
                 migraphx::op::flatten{0},
                 input);
    expect_shape(migraphx::shape{migraphx::shape::float_type, {2, 4 * 6 * 8}},
                 migraphx::op::flatten{1},
                 input);
    expect_shape(migraphx::shape{migraphx::shape::float_type, {2 * 4, 6 * 8}},
                 migraphx::op::flatten{2},
                 input);
    expect_shape(migraphx::shape{migraphx::shape::float_type, {2 * 4 * 6, 8}},
                 migraphx::op::flatten{3},
                 input);
    expect_shape(migraphx::shape{migraphx::shape::float_type, {2 * 4 * 6 * 8, 1}},
                 migraphx::op::flatten{4},
                 input);
    throws_shape(migraphx::op::flatten{5}, input);
}

TEST_CASE(slice_shape)
{
    migraphx::shape input{migraphx::shape::int32_type, {2, 2, 3}};
    expect_shape(migraphx::shape{migraphx::shape::int32_type, {2, 2, 2}, {6, 3, 1}},
                 migraphx::op::slice{{2}, {1}, {3}},
                 input);
    expect_shape(migraphx::shape{migraphx::shape::int32_type, {2, 2, 2}, {6, 3, 1}},
                 migraphx::op::slice{{0, 1, 2}, {0, 0, 1}, {2, 2, 3}},
                 input);
    expect_shape(migraphx::shape{migraphx::shape::int32_type, {2, 2, 1}, {6, 3, 1}},
                 migraphx::op::slice{{2}, {2}, {10}},
                 input);
}

TEST_CASE(multibroadcast)
{
    {
        std::vector<std::size_t> lens{4, 2, 5, 3};
        migraphx::shape input{migraphx::shape::float_type, {2, 1, 3}};
        expect_shape(migraphx::shape{migraphx::shape::float_type, lens, {0, 3, 0, 1}},
                     migraphx::op::multibroadcast{lens},
                     input);
    }
    {
        std::vector<std::size_t> lens{4, 2, 5, 3};
        migraphx::shape input{migraphx::shape::float_type, {2, 1, 1}};
        expect_shape(migraphx::shape{migraphx::shape::float_type, lens, {0, 1, 0, 0}},
                     migraphx::op::multibroadcast{lens},
                     input);
    }
    {
        std::vector<std::size_t> lens{4, 2, 5, 3};
        migraphx::shape input{migraphx::shape::float_type, {5, 1}};
        expect_shape(migraphx::shape{migraphx::shape::float_type, lens, {0, 0, 1, 0}},
                     migraphx::op::multibroadcast{lens},
                     input);
    }
    {
        std::vector<std::size_t> lens{4, 2, 5, 3};
        migraphx::shape input{migraphx::shape::float_type, {4, 1, 1, 1}};
        expect_shape(migraphx::shape{migraphx::shape::float_type, lens, {1, 0, 0, 0}},
                     migraphx::op::multibroadcast{lens},
                     input);
    }
    {
        std::vector<std::size_t> lens{4, 2, 5, 3};
        migraphx::shape input{migraphx::shape::float_type, {3}};
        expect_shape(migraphx::shape{migraphx::shape::float_type, lens, {0, 0, 0, 1}},
                     migraphx::op::multibroadcast{lens},
                     input);
    }
    {
        std::vector<std::size_t> lens{4, 4, 1, 3};
        migraphx::shape input{migraphx::shape::float_type, {4, 1, 3}};
        expect_shape(migraphx::shape{migraphx::shape::float_type, lens, {0, 3, 3, 1}},
                     migraphx::op::multibroadcast{lens},
                     input);
    }
    {
        std::vector<std::size_t> lens{4, 1, 1, 3};
        migraphx::shape input{migraphx::shape::float_type, {4, 1, 1, 1}};
        expect_shape(migraphx::shape{migraphx::shape::float_type, lens, {1, 1, 1, 0}},
                     migraphx::op::multibroadcast{lens},
                     input);
    }
    {
        std::vector<std::size_t> lens{4, 1, 3};
        migraphx::shape input{migraphx::shape::float_type, {4, 1, 1, 1}};
        throws_shape(migraphx::op::multibroadcast{lens}, input);
    }
    {
        std::vector<std::size_t> lens{4, 1, 3};
        migraphx::shape input{migraphx::shape::float_type, {}};
        throws_shape(migraphx::op::multibroadcast{lens}, input);
    }
}

TEST_CASE(broadcast)
{
    {
        std::vector<std::size_t> lens{1, 1};
        migraphx::shape input{migraphx::shape::float_type, {4, 1, 3}};
        expect_shape(migraphx::shape{migraphx::shape::float_type, {1, 1}, {0, 0}},
                     migraphx::op::broadcast{0, lens},
                     input);
    }
    {
        std::vector<std::size_t> lens{1, 1};
        migraphx::shape input{migraphx::shape::float_type, {4, 1, 3}};
        throws_shape(migraphx::op::broadcast{1, lens}, input);
    }

    {
        std::vector<std::size_t> lens{3, 2, 4, 3};
        migraphx::shape input{migraphx::shape::float_type, {4, 3}};
        expect_shape(migraphx::shape{migraphx::shape::float_type, {3, 2, 4, 3}, {0, 0, 3, 1}},
                     migraphx::op::broadcast{2, lens},
                     input);
    }

    {
        std::vector<std::size_t> lens{3, 2, 4, 3};
        migraphx::shape input{migraphx::shape::float_type, {4, 4}};
        throws_shape(migraphx::op::broadcast{2, lens}, input);
    }
}

TEST_CASE(gather)
{
    {
        migraphx::shape input{migraphx::shape::float_type, {2, 3, 4, 5}};
        migraphx::shape indices{migraphx::shape::int32_type, {2, 3}};
        int axis = 1;
        expect_shape(migraphx::shape{migraphx::shape::float_type, {2, 2, 3, 4, 5}},
                     migraphx::op::gather{axis},
                     input,
                     indices);
    }

    {
        migraphx::shape input{migraphx::shape::float_type, {2, 3, 4, 5}};
        migraphx::shape indices{migraphx::shape::int32_type, {2, 3}};
        int axis = -4;
        expect_shape(migraphx::shape{migraphx::shape::float_type, {2, 3, 3, 4, 5}},
                     migraphx::op::gather{axis},
                     input,
                     indices);
    }

    {
        migraphx::shape input{migraphx::shape::float_type, {2, 3, 4, 5}};
        migraphx::shape indices{migraphx::shape::int32_type, {1}};
        int axis = -4;
        expect_shape(migraphx::shape{migraphx::shape::float_type, {1, 3, 4, 5}},
                     migraphx::op::gather{axis},
                     input,
                     indices);
    }

    {
        migraphx::shape input{migraphx::shape::float_type, {2, 3, 4, 5}};
        migraphx::shape indices{migraphx::shape::int32_type};
        int axis = -4;
        expect_shape(migraphx::shape{migraphx::shape::float_type, {3, 4, 5}},
                     migraphx::op::gather{axis},
                     input,
                     indices);
    }

    {
        migraphx::shape input{migraphx::shape::float_type, {2, 3, 4, 5}};
        migraphx::shape indices{migraphx::shape::int32_type};
        int axis = 3;
        expect_shape(migraphx::shape{migraphx::shape::float_type, {2, 3, 4}},
                     migraphx::op::gather{axis},
                     input,
                     indices);
    }

    {
        migraphx::shape input{migraphx::shape::float_type, {3}};
        migraphx::shape indices{migraphx::shape::int32_type};
        int axis = 0;
        expect_shape(migraphx::shape{migraphx::shape::float_type},
                     migraphx::op::gather{axis},
                     input,
                     indices);
    }

    {
        migraphx::shape input{migraphx::shape::float_type, {3}};
        migraphx::shape indices{migraphx::shape::int32_type, {1}};
        int axis = 0;
        expect_shape(migraphx::shape{migraphx::shape::float_type, {1}},
                     migraphx::op::gather{axis},
                     input,
                     indices);
    }

    {
        migraphx::shape input{migraphx::shape::float_type, {2, 3, 4, 5}};
        migraphx::shape indices{migraphx::shape::int32_type, {2, 3}};
        int axis = 4;
        throws_shape(migraphx::op::gather{axis}, input, indices);
    }

    {
        migraphx::shape input{migraphx::shape::float_type, {2, 3, 4, 5}};
        migraphx::shape indices{migraphx::shape::int32_type, {2, 3}};
        int axis = -5;
        throws_shape(migraphx::op::gather{axis}, input, indices);
    }
}

template <class T>
void test_softmax_variations(T, bool is_logsoftmax)
{
    {
        migraphx::shape input{migraphx::shape::float_type, {2, 3, 4, 5}};
        expect_shape(migraphx::shape{migraphx::shape::float_type, {2, 3, 4, 5}}, T{0}, input);
    }

    {
        migraphx::shape input{migraphx::shape::float_type, {2, 3, 4, 5}};
        expect_shape(migraphx::shape{migraphx::shape::float_type, {2, 3, 4, 5}}, T{1}, input);
    }

    {
        migraphx::shape input{migraphx::shape::float_type, {2, 3, 4, 5}};
        expect_shape(migraphx::shape{migraphx::shape::float_type, {2, 3, 4, 5}}, T{2}, input);
    }

    {
        migraphx::shape input{migraphx::shape::float_type, {2, 3, 4, 5}};
        expect_shape(migraphx::shape{migraphx::shape::float_type, {2, 3, 4, 5}}, T{3}, input);
    }

    {
        migraphx::shape input{migraphx::shape::float_type, {2, 3, 4, 5}};
<<<<<<< HEAD
        throws_shape(T{5}, input);
    }

    {
        migraphx::shape input{migraphx::shape::float_type, {2, 3, 4, 5}};
        throws_shape(T{-1}, input);
=======
        int axis = 4;
        throws_shape(migraphx::op::logsoftmax{axis}, input);
>>>>>>> 0c798442
    }

    {
        migraphx::shape input{migraphx::shape::float_type, {2, 3, 4, 5}};
        if(is_logsoftmax)
            expect_shape(migraphx::shape{migraphx::shape::float_type, {2, 3, 4, 5}}, T{4}, input);
        else
            throws_shape(T{4}, input);
    }
}

TEST_CASE(softmax) { test_softmax_variations(migraphx::op::softmax{}, false); }

TEST_CASE(logsoftmax) { test_softmax_variations(migraphx::op::logsoftmax{}, true); }

// 2 inputs arguments
TEST_CASE(matmul)
{
    {
        migraphx::shape s_m1{migraphx::shape::float_type, {5}};
        migraphx::shape s_m2{migraphx::shape::float_type, {5}};
        throws_shape(migraphx::op::dot{}, s_m1, s_m2);
    }

    {
        migraphx::shape s_m1{migraphx::shape::float_type, {5}};
        migraphx::shape s_m2{migraphx::shape::float_type, {5, 2}};
        throws_shape(migraphx::op::dot{}, s_m1, s_m2);
    }

    {
        migraphx::shape s_m1{migraphx::shape::float_type, {1, 5}};
        migraphx::shape s_m2{migraphx::shape::float_type, {5}};
        throws_shape(migraphx::op::dot{}, s_m1, s_m2);
    }

    {
        migraphx::shape s_m1{migraphx::shape::float_type, {1, 5}};
        migraphx::shape s_m2{migraphx::shape::float_type, {5, 4}};
        expect_shape(
            migraphx::shape{migraphx::shape::float_type, {1, 4}}, migraphx::op::dot{}, s_m1, s_m2);
    }

    {
        migraphx::shape s_m1{migraphx::shape::float_type, {1, 5}};
        migraphx::shape s_m2{migraphx::shape::float_type, {4, 4}};
        throws_shape(migraphx::op::dot{}, s_m1, s_m2);
    }

    {
        migraphx::shape s_m1{migraphx::shape::float_type, {1, 5}};
        migraphx::shape s_m2{migraphx::shape::float_type, {6, 5, 4}};
        throws_shape(migraphx::op::dot{}, s_m1, s_m2);
    }

    {
        migraphx::shape s_m1{migraphx::shape::float_type, {6, 1, 5}};
        migraphx::shape s_m2{migraphx::shape::float_type, {6, 5, 4}};
        expect_shape(migraphx::shape{migraphx::shape::float_type, {6, 1, 4}},
                     migraphx::op::dot{},
                     s_m1,
                     s_m2);
    }

    {
        migraphx::shape s_m1{migraphx::shape::float_type, {1, 6, 1, 5}};
        migraphx::shape s_m2{migraphx::shape::float_type, {1, 6, 5, 4}};
        expect_shape(migraphx::shape{migraphx::shape::float_type, {1, 6, 1, 4}},
                     migraphx::op::dot{},
                     s_m1,
                     s_m2);
    }

    {
        migraphx::shape s_m1{migraphx::shape::float_type, {4, 5}};
        migraphx::shape s_m2{migraphx::shape::float_type, {5, 8}};
        expect_shape(
            migraphx::shape{migraphx::shape::float_type, {4, 8}}, migraphx::op::dot{}, s_m1, s_m2);
    }

    {
        migraphx::shape s_m1{migraphx::shape::float_type, {1, 1}};
        migraphx::shape s_m2{migraphx::shape::float_type, {1, 1}};
        expect_shape(
            migraphx::shape{migraphx::shape::float_type, {1, 1}}, migraphx::op::dot{}, s_m1, s_m2);
    }

    {
        migraphx::shape s_m1{migraphx::shape::float_type, {1, 4, 5}};
        migraphx::shape s_m2{migraphx::shape::float_type, {1, 5, 7}};
        expect_shape(migraphx::shape{migraphx::shape::float_type, {1, 4, 7}},
                     migraphx::op::dot{},
                     s_m1,
                     s_m2);
    }

    {
        migraphx::shape s_m1{migraphx::shape::float_type, {4, 5}};
        migraphx::shape s_m2{migraphx::shape::float_type, {1, 1, 5, 7}};
        throws_shape(migraphx::op::dot{}, s_m1, s_m2);
    }

    {
        migraphx::shape s_m1{migraphx::shape::float_type, {1, 1, 4, 5}};
        migraphx::shape s_m2{migraphx::shape::float_type, {1, 2, 5, 7}};
        throws_shape(migraphx::op::dot{}, s_m1, s_m2);
    }
}

// 3 input arguments
TEST_CASE(gemm)
{
    {
        migraphx::shape s_m1{migraphx::shape::float_type, {4, 5}};
        migraphx::shape s_m2{migraphx::shape::float_type, {5, 8}};
        migraphx::shape s_m3{migraphx::shape::float_type, {1}};
        throws_shape(migraphx::op::dot{}, s_m1, s_m2, s_m3);
    }

    {
        migraphx::shape s_m1{migraphx::shape::float_type, {4, 5}};
        migraphx::shape s_m2{migraphx::shape::float_type, {5, 8}};
        migraphx::shape s_m3{migraphx::shape::float_type, {1, 1}};
        throws_shape(migraphx::op::dot{}, s_m1, s_m2, s_m3);
    }

    {
        migraphx::shape s_m1{migraphx::shape::float_type, {4, 5}};
        migraphx::shape s_m2{migraphx::shape::float_type, {5, 8}};
        migraphx::shape s_m3{migraphx::shape::float_type, {8}};
        throws_shape(migraphx::op::dot{}, s_m1, s_m2, s_m3);
    }

    {
        migraphx::shape s_m1{migraphx::shape::float_type, {4, 5}};
        migraphx::shape s_m2{migraphx::shape::float_type, {5, 8}};
        migraphx::shape s_m3{migraphx::shape::float_type, {4, 1}};
        throws_shape(migraphx::op::dot{}, s_m1, s_m2, s_m3);
    }

    {
        migraphx::shape s_m1{migraphx::shape::float_type, {4, 6}};
        migraphx::shape s_m2{migraphx::shape::float_type, {5, 8}};
        migraphx::shape s_m3{migraphx::shape::float_type, {4, 8}};
        throws_shape(migraphx::op::dot{}, s_m1, s_m2, s_m3);
    }

    {
        migraphx::shape s_m1{migraphx::shape::float_type, {4, 5}};
        migraphx::shape s_m2{migraphx::shape::float_type, {5, 8}};
        migraphx::shape s_m3{migraphx::shape::float_type, {4}};
        throws_shape(migraphx::op::dot{}, s_m1, s_m2, s_m3);
    }

    {
        migraphx::shape s_m1{migraphx::shape::float_type, {4, 5}};
        migraphx::shape s_m2{migraphx::shape::float_type, {5, 8}};
        migraphx::shape s_m3{migraphx::shape::float_type, {4, 8}};
        expect_shape(migraphx::shape{migraphx::shape::float_type, {4, 8}},
                     migraphx::op::dot{},
                     s_m1,
                     s_m2,
                     s_m3);
    }

    {
        migraphx::shape s_m1{migraphx::shape::float_type, {1, 4, 5}};
        migraphx::shape s_m2{migraphx::shape::float_type, {1, 5, 8}};
        migraphx::shape s_m3{migraphx::shape::float_type, {1, 4, 8}};
        expect_shape(migraphx::shape{migraphx::shape::float_type, {1, 4, 8}},
                     migraphx::op::dot{},
                     s_m1,
                     s_m2,
                     s_m3);
    }

    {
        migraphx::shape s_m1{migraphx::shape::float_type, {1, 4, 6}};
        migraphx::shape s_m2{migraphx::shape::float_type, {1, 5, 8}};
        migraphx::shape s_m3{migraphx::shape::float_type, {1, 4, 8}};
        throws_shape(migraphx::op::dot{}, s_m1, s_m2, s_m3);
    }

    {
        migraphx::shape s_m1{migraphx::shape::float_type, {1, 4, 5}};
        migraphx::shape s_m2{migraphx::shape::float_type, {1, 5, 8}};
        migraphx::shape s_m3{migraphx::shape::float_type, {4, 8}};
        throws_shape(migraphx::op::dot{}, s_m1, s_m2, s_m3);
    }

    {
        migraphx::shape s_m1{migraphx::shape::float_type, {1, 4, 5}};
        migraphx::shape s_m2{migraphx::shape::float_type, {1, 5, 8}};
        migraphx::shape s_m3{migraphx::shape::float_type};
        throws_shape(migraphx::op::dot{}, s_m1, s_m2, s_m3);
    }
}

TEST_CASE(rnn)
{
    {
        std::size_t batch_size  = 2;
        std::size_t seq_len     = 2;
        std::size_t hidden_size = 4;
        std::size_t input_size  = 3;
        std::size_t num_dirct   = 1;
        float clip              = 0.0f;

        migraphx::shape in_shape{migraphx::shape::float_type, {seq_len, batch_size, input_size}};
        migraphx::shape ih_shape{migraphx::shape::float_type, {num_dirct, batch_size, hidden_size}};
        migraphx::shape w_shape{migraphx::shape::float_type, {num_dirct, hidden_size, input_size}};
        migraphx::shape r_shape{migraphx::shape::float_type, {num_dirct, hidden_size, hidden_size}};
        migraphx::shape b_shape{migraphx::shape::float_type, {num_dirct, 2 * hidden_size}};

        expect_shape(
            migraphx::shape{migraphx::shape::float_type,
                            {seq_len, num_dirct, batch_size, hidden_size}},
            migraphx::op::rnn{
                hidden_size, {migraphx::op::tanh{}}, migraphx::op::rnn_direction::forward, clip},
            in_shape,
            w_shape,
            r_shape,
            b_shape,
            ih_shape);
    }

    {
        std::size_t batch_size  = 2;
        std::size_t seq_len     = 2;
        std::size_t hidden_size = 4;
        std::size_t input_size  = 3;
        std::size_t num_dirct   = 1;
        float clip              = 0.0f;

        migraphx::shape in_shape{migraphx::shape::float_type, {seq_len, batch_size, input_size}};
        migraphx::shape ih_shape{migraphx::shape::float_type, {num_dirct, batch_size, hidden_size}};
        migraphx::shape w_shape{migraphx::shape::float_type, {num_dirct, hidden_size, input_size}};
        migraphx::shape r_shape{migraphx::shape::float_type, {num_dirct, hidden_size, hidden_size}};
        migraphx::shape b_shape{migraphx::shape::float_type, {num_dirct, 2 * hidden_size}};

        expect_shape(
            migraphx::shape{migraphx::shape::float_type,
                            {seq_len, num_dirct, batch_size, hidden_size}},
            migraphx::op::rnn{
                hidden_size, {migraphx::op::tanh{}}, migraphx::op::rnn_direction::reverse, clip},
            in_shape,
            w_shape,
            r_shape,
            b_shape,
            ih_shape);
    }

    {
        std::size_t batch_size  = 2;
        std::size_t seq_len     = 2;
        std::size_t hidden_size = 4;
        std::size_t input_size  = 3;
        std::size_t num_dirct   = 2;
        float clip              = 0.0f;

        migraphx::shape in_shape{migraphx::shape::float_type, {seq_len, batch_size, input_size}};
        migraphx::shape ih_shape{migraphx::shape::float_type, {num_dirct, batch_size, hidden_size}};
        migraphx::shape w_shape{migraphx::shape::float_type, {num_dirct, hidden_size, input_size}};
        migraphx::shape r_shape{migraphx::shape::float_type, {num_dirct, hidden_size, hidden_size}};
        migraphx::shape b_shape{migraphx::shape::float_type, {num_dirct, 2 * hidden_size}};

        expect_shape(migraphx::shape{migraphx::shape::float_type,
                                     {seq_len, num_dirct, batch_size, hidden_size}},
                     migraphx::op::rnn{hidden_size,
                                       {migraphx::op::tanh{}},
                                       migraphx::op::rnn_direction::bidirectional,
                                       clip},
                     in_shape,
                     w_shape,
                     r_shape,
                     b_shape,
                     ih_shape);
    }

    {
        std::size_t batch_size  = 2;
        std::size_t seq_len     = 2;
        std::size_t hidden_size = 4;
        std::size_t input_size  = 3;
        std::size_t num_dirct   = 1;
        float clip              = 0.0f;

        migraphx::shape in_shape{migraphx::shape::float_type, {seq_len, batch_size, input_size}};
        migraphx::shape ih_shape{migraphx::shape::float_type, {num_dirct, batch_size, hidden_size}};
        migraphx::shape w_shape{migraphx::shape::float_type, {num_dirct, hidden_size, input_size}};
        migraphx::shape r_shape{migraphx::shape::float_type, {num_dirct, hidden_size, hidden_size}};
        migraphx::shape b_shape{migraphx::shape::float_type, {num_dirct, 2 * hidden_size}};

        throws_shape(migraphx::op::rnn{hidden_size + 1,
                                       {migraphx::op::tanh{}},
                                       migraphx::op::rnn_direction::forward,
                                       clip},
                     in_shape,
                     w_shape,
                     r_shape,
                     b_shape,
                     ih_shape);
    }

    {
        std::size_t batch_size  = 2;
        std::size_t seq_len     = 2;
        std::size_t hidden_size = 4;
        std::size_t input_size  = 3;
        std::size_t num_dirct   = 1;
        float clip              = 0.0f;

        migraphx::shape in_shape{migraphx::shape::float_type, {seq_len, batch_size, input_size}};
        migraphx::shape ih_shape{migraphx::shape::float_type, {num_dirct, batch_size, hidden_size}};
        migraphx::shape w_shape{migraphx::shape::float_type, {num_dirct, hidden_size, input_size}};
        migraphx::shape r_shape{migraphx::shape::float_type, {num_dirct, hidden_size, hidden_size}};
        migraphx::shape b_shape{migraphx::shape::float_type, {num_dirct, 2 * hidden_size}};

        throws_shape(migraphx::op::rnn{hidden_size,
                                       {migraphx::op::tanh{}},
                                       migraphx::op::rnn_direction::bidirectional,
                                       clip},
                     in_shape,
                     w_shape,
                     r_shape,
                     b_shape,
                     ih_shape);
    }

    {
        std::size_t batch_size  = 2;
        std::size_t seq_len     = 2;
        std::size_t hidden_size = 4;
        std::size_t input_size  = 3;
        std::size_t num_dirct   = 2;
        float clip              = 0.0f;

        migraphx::shape in_shape{migraphx::shape::float_type, {seq_len, batch_size, input_size}};
        migraphx::shape ih_shape{migraphx::shape::float_type, {num_dirct, batch_size, hidden_size}};
        migraphx::shape w_shape{migraphx::shape::float_type, {num_dirct, hidden_size, input_size}};
        migraphx::shape r_shape{migraphx::shape::float_type, {num_dirct, hidden_size, hidden_size}};
        migraphx::shape b_shape{migraphx::shape::float_type, {num_dirct, 2 * hidden_size}};

        throws_shape(
            migraphx::op::rnn{
                hidden_size, {migraphx::op::tanh{}}, migraphx::op::rnn_direction::forward, clip},
            in_shape,
            w_shape,
            r_shape,
            b_shape,
            ih_shape);
    }
}

TEST_CASE(gru)
{
    {
        std::size_t batch_size  = 2;
        std::size_t seq_len     = 2;
        std::size_t hidden_size = 4;
        std::size_t input_size  = 3;
        std::size_t num_dirct   = 1;
        float clip              = 0.0f;

        migraphx::shape in_shape{migraphx::shape::float_type, {seq_len, batch_size, input_size}};
        migraphx::shape w_shape{migraphx::shape::float_type,
                                {num_dirct, 3 * hidden_size, input_size}};
        migraphx::shape r_shape{migraphx::shape::float_type,
                                {num_dirct, 3 * hidden_size, hidden_size}};
        migraphx::shape b_shape{migraphx::shape::float_type, {num_dirct, 6 * hidden_size}};
        migraphx::shape ih_shape{migraphx::shape::float_type, {num_dirct, batch_size, hidden_size}};

        expect_shape(
            migraphx::shape{migraphx::shape::float_type,
                            {seq_len, num_dirct, batch_size, hidden_size}},
            migraphx::op::gru{
                hidden_size, {migraphx::op::tanh{}}, migraphx::op::rnn_direction::forward, clip},
            in_shape,
            w_shape,
            r_shape,
            b_shape,
            ih_shape);
    }

    {
        std::size_t batch_size  = 2;
        std::size_t seq_len     = 2;
        std::size_t hidden_size = 4;
        std::size_t input_size  = 3;
        std::size_t num_dirct   = 1;
        float clip              = 0.0f;

        migraphx::shape in_shape{migraphx::shape::float_type, {seq_len, batch_size, input_size}};
        migraphx::shape w_shape{migraphx::shape::float_type,
                                {num_dirct, 3 * hidden_size, input_size}};
        migraphx::shape r_shape{migraphx::shape::float_type,
                                {num_dirct, 3 * hidden_size, hidden_size}};
        migraphx::shape b_shape{migraphx::shape::float_type, {num_dirct, 6 * hidden_size}};
        migraphx::shape ih_shape{migraphx::shape::float_type, {num_dirct, batch_size, hidden_size}};

        expect_shape(
            migraphx::shape{migraphx::shape::float_type,
                            {seq_len, num_dirct, batch_size, hidden_size}},
            migraphx::op::gru{
                hidden_size, {migraphx::op::tanh{}}, migraphx::op::rnn_direction::reverse, clip},
            in_shape,
            w_shape,
            r_shape,
            b_shape,
            ih_shape);
    }

    {
        std::size_t batch_size  = 2;
        std::size_t seq_len     = 2;
        std::size_t hidden_size = 4;
        std::size_t input_size  = 3;
        std::size_t num_dirct   = 2;
        float clip              = 0.0f;

        migraphx::shape in_shape{migraphx::shape::float_type, {seq_len, batch_size, input_size}};
        migraphx::shape w_shape{migraphx::shape::float_type,
                                {num_dirct, 3 * hidden_size, input_size}};
        migraphx::shape r_shape{migraphx::shape::float_type,
                                {num_dirct, 3 * hidden_size, hidden_size}};
        migraphx::shape b_shape{migraphx::shape::float_type, {num_dirct, 6 * hidden_size}};
        migraphx::shape ih_shape{migraphx::shape::float_type, {num_dirct, batch_size, hidden_size}};

        expect_shape(migraphx::shape{migraphx::shape::float_type,
                                     {seq_len, num_dirct, batch_size, hidden_size}},
                     migraphx::op::gru{hidden_size,
                                       {migraphx::op::tanh{}},
                                       migraphx::op::rnn_direction::bidirectional,
                                       clip},
                     in_shape,
                     w_shape,
                     r_shape,
                     b_shape,
                     ih_shape);
    }

    {
        std::size_t batch_size  = 2;
        std::size_t seq_len     = 2;
        std::size_t hidden_size = 4;
        std::size_t input_size  = 3;
        std::size_t num_dirct   = 1;
        float clip              = 0.0f;

        migraphx::shape in_shape{migraphx::shape::float_type, {seq_len, batch_size, input_size}};
        migraphx::shape w_shape{migraphx::shape::float_type,
                                {num_dirct, 3 * hidden_size, input_size}};
        migraphx::shape r_shape{migraphx::shape::float_type,
                                {num_dirct, 3 * hidden_size, hidden_size}};
        migraphx::shape b_shape{migraphx::shape::float_type, {num_dirct, 6 * hidden_size}};
        migraphx::shape ih_shape{migraphx::shape::float_type, {num_dirct, batch_size, hidden_size}};

        throws_shape(migraphx::op::gru{hidden_size + 1,
                                       {migraphx::op::tanh{}},
                                       migraphx::op::rnn_direction::forward,
                                       clip},
                     in_shape,
                     w_shape,
                     r_shape,
                     b_shape,
                     ih_shape);
    }

    {
        std::size_t batch_size  = 2;
        std::size_t seq_len     = 2;
        std::size_t hidden_size = 4;
        std::size_t input_size  = 3;
        std::size_t num_dirct   = 1;
        float clip              = 0.0f;

        migraphx::shape in_shape{migraphx::shape::float_type, {seq_len, batch_size, input_size}};
        migraphx::shape w_shape{migraphx::shape::float_type,
                                {num_dirct, 3 * hidden_size, input_size}};
        migraphx::shape r_shape{migraphx::shape::float_type,
                                {num_dirct, 3 * hidden_size, hidden_size}};
        migraphx::shape b_shape{migraphx::shape::float_type, {num_dirct, 6 * hidden_size}};
        migraphx::shape ih_shape{migraphx::shape::float_type, {num_dirct, batch_size, hidden_size}};

        throws_shape(migraphx::op::gru{hidden_size,
                                       {migraphx::op::tanh{}},
                                       migraphx::op::rnn_direction::bidirectional,
                                       clip},
                     in_shape,
                     w_shape,
                     r_shape,
                     b_shape,
                     ih_shape);
    }

    {
        std::size_t batch_size  = 2;
        std::size_t seq_len     = 2;
        std::size_t hidden_size = 4;
        std::size_t input_size  = 3;
        std::size_t num_dirct   = 2;
        float clip              = 0.0f;

        migraphx::shape in_shape{migraphx::shape::float_type, {seq_len, batch_size, input_size}};
        migraphx::shape w_shape{migraphx::shape::float_type,
                                {num_dirct, 3 * hidden_size, input_size}};
        migraphx::shape r_shape{migraphx::shape::float_type,
                                {num_dirct, 3 * hidden_size, hidden_size}};
        migraphx::shape b_shape{migraphx::shape::float_type, {num_dirct, 6 * hidden_size}};
        migraphx::shape ih_shape{migraphx::shape::float_type, {num_dirct, batch_size, hidden_size}};

        throws_shape(
            migraphx::op::gru{
                hidden_size, {migraphx::op::tanh{}}, migraphx::op::rnn_direction::forward, clip},
            in_shape,
            w_shape,
            r_shape,
            b_shape,
            ih_shape);
    }
}

TEST_CASE(lstm)
{
    {
        std::size_t batch_size  = 2;
        std::size_t seq_len     = 2;
        std::size_t hidden_size = 4;
        std::size_t input_size  = 3;
        std::size_t num_dirct   = 1;
        float clip              = 0.0f;

        migraphx::shape in_shape{migraphx::shape::float_type, {seq_len, batch_size, input_size}};
        migraphx::shape w_shape{migraphx::shape::float_type,
                                {num_dirct, 3 * hidden_size, input_size}};
        migraphx::shape r_shape{migraphx::shape::float_type,
                                {num_dirct, 3 * hidden_size, hidden_size}};

        expect_shape(
            migraphx::shape{migraphx::shape::float_type,
                            {seq_len, num_dirct, batch_size, hidden_size}},
            migraphx::op::lstm{
                hidden_size, {migraphx::op::tanh{}}, migraphx::op::rnn_direction::forward, clip},
            in_shape,
            w_shape,
            r_shape);
    }

    {
        std::size_t batch_size  = 2;
        std::size_t seq_len     = 2;
        std::size_t hidden_size = 4;
        std::size_t input_size  = 3;
        std::size_t num_dirct   = 1;
        float clip              = 0.0f;

        migraphx::shape in_shape{migraphx::shape::float_type, {seq_len, batch_size, input_size}};
        migraphx::shape w_shape{migraphx::shape::float_type,
                                {num_dirct, 3 * hidden_size, input_size}};
        migraphx::shape r_shape{migraphx::shape::float_type,
                                {num_dirct, 3 * hidden_size, hidden_size}};
        migraphx::shape b_shape{migraphx::shape::float_type, {num_dirct, 6 * hidden_size}};
        migraphx::shape ih_shape{migraphx::shape::float_type, {num_dirct, batch_size, hidden_size}};

        expect_shape(
            migraphx::shape{migraphx::shape::float_type,
                            {seq_len, num_dirct, batch_size, hidden_size}},
            migraphx::op::lstm{
                hidden_size, {migraphx::op::tanh{}}, migraphx::op::rnn_direction::reverse, clip},
            in_shape,
            w_shape,
            r_shape,
            b_shape,
            ih_shape);
    }

    {
        std::size_t batch_size  = 2;
        std::size_t seq_len     = 2;
        std::size_t hidden_size = 4;
        std::size_t input_size  = 3;
        std::size_t num_dirct   = 2;
        float clip              = 0.0f;

        migraphx::shape in_shape{migraphx::shape::float_type, {seq_len, batch_size, input_size}};
        migraphx::shape w_shape{migraphx::shape::float_type,
                                {num_dirct, 3 * hidden_size, input_size}};
        migraphx::shape r_shape{migraphx::shape::float_type,
                                {num_dirct, 3 * hidden_size, hidden_size}};
        migraphx::shape b_shape{migraphx::shape::float_type, {num_dirct, 6 * hidden_size}};
        migraphx::shape ih_shape{migraphx::shape::float_type, {num_dirct, batch_size, hidden_size}};

        expect_shape(migraphx::shape{migraphx::shape::float_type,
                                     {seq_len, num_dirct, batch_size, hidden_size}},
                     migraphx::op::lstm{hidden_size,
                                        {migraphx::op::tanh{}},
                                        migraphx::op::rnn_direction::bidirectional,
                                        clip},
                     in_shape,
                     w_shape,
                     r_shape,
                     b_shape,
                     ih_shape);
    }

    {
        std::size_t batch_size  = 2;
        std::size_t seq_len     = 2;
        std::size_t hidden_size = 4;
        std::size_t input_size  = 3;
        std::size_t num_dirct   = 1;
        float clip              = 0.0f;

        migraphx::shape in_shape{migraphx::shape::float_type, {seq_len, batch_size, input_size}};
        migraphx::shape w_shape{migraphx::shape::float_type,
                                {num_dirct, 3 * hidden_size, input_size}};
        migraphx::shape r_shape{migraphx::shape::float_type,
                                {num_dirct, 3 * hidden_size, hidden_size}};
        migraphx::shape b_shape{migraphx::shape::float_type, {num_dirct, 6 * hidden_size}};
        migraphx::shape ih_shape{migraphx::shape::float_type, {num_dirct, batch_size, hidden_size}};

        throws_shape(migraphx::op::lstm{hidden_size + 1,
                                        {migraphx::op::tanh{}},
                                        migraphx::op::rnn_direction::forward,
                                        clip},
                     in_shape,
                     w_shape,
                     r_shape,
                     b_shape,
                     ih_shape);
    }

    {
        std::size_t batch_size  = 2;
        std::size_t seq_len     = 2;
        std::size_t hidden_size = 4;
        std::size_t input_size  = 3;
        std::size_t num_dirct   = 1;
        float clip              = 0.0f;

        migraphx::shape in_shape{migraphx::shape::float_type, {seq_len, batch_size, input_size}};
        migraphx::shape w_shape{migraphx::shape::float_type,
                                {num_dirct, 3 * hidden_size, input_size}};
        migraphx::shape r_shape{migraphx::shape::float_type,
                                {num_dirct, 3 * hidden_size, hidden_size}};
        migraphx::shape b_shape{migraphx::shape::float_type, {num_dirct, 6 * hidden_size}};
        migraphx::shape ih_shape{migraphx::shape::float_type, {num_dirct, batch_size, hidden_size}};

        throws_shape(migraphx::op::lstm{hidden_size,
                                        {migraphx::op::tanh{}},
                                        migraphx::op::rnn_direction::bidirectional,
                                        clip},
                     in_shape,
                     w_shape,
                     r_shape,
                     b_shape,
                     ih_shape);
    }

    {
        std::size_t batch_size  = 2;
        std::size_t seq_len     = 2;
        std::size_t hidden_size = 4;
        std::size_t input_size  = 3;
        std::size_t num_dirct   = 2;
        float clip              = 0.0f;

        migraphx::shape in_shape{migraphx::shape::float_type, {seq_len, batch_size, input_size}};
        migraphx::shape w_shape{migraphx::shape::float_type,
                                {num_dirct, 3 * hidden_size, input_size}};
        migraphx::shape r_shape{migraphx::shape::float_type,
                                {num_dirct, 3 * hidden_size, hidden_size}};
        migraphx::shape b_shape{migraphx::shape::float_type, {num_dirct, 6 * hidden_size}};
        migraphx::shape ih_shape{migraphx::shape::float_type, {num_dirct, batch_size, hidden_size}};

        throws_shape(
            migraphx::op::lstm{
                hidden_size, {migraphx::op::tanh{}}, migraphx::op::rnn_direction::forward, clip},
            in_shape,
            w_shape,
            r_shape,
            b_shape,
            ih_shape);
    }
}

int main(int argc, const char* argv[]) { test::run(argc, argv); }<|MERGE_RESOLUTION|>--- conflicted
+++ resolved
@@ -347,7 +347,7 @@
 }
 
 template <class T>
-void test_softmax_variations(T, bool is_logsoftmax)
+void test_softmax_variations()
 {
     {
         migraphx::shape input{migraphx::shape::float_type, {2, 3, 4, 5}};
@@ -371,31 +371,14 @@
 
     {
         migraphx::shape input{migraphx::shape::float_type, {2, 3, 4, 5}};
-<<<<<<< HEAD
-        throws_shape(T{5}, input);
-    }
-
-    {
-        migraphx::shape input{migraphx::shape::float_type, {2, 3, 4, 5}};
-        throws_shape(T{-1}, input);
-=======
         int axis = 4;
-        throws_shape(migraphx::op::logsoftmax{axis}, input);
->>>>>>> 0c798442
-    }
-
-    {
-        migraphx::shape input{migraphx::shape::float_type, {2, 3, 4, 5}};
-        if(is_logsoftmax)
-            expect_shape(migraphx::shape{migraphx::shape::float_type, {2, 3, 4, 5}}, T{4}, input);
-        else
-            throws_shape(T{4}, input);
-    }
-}
-
-TEST_CASE(softmax) { test_softmax_variations(migraphx::op::softmax{}, false); }
-
-TEST_CASE(logsoftmax) { test_softmax_variations(migraphx::op::logsoftmax{}, true); }
+        throws_shape(T{axis}, input);
+    }
+}
+
+TEST_CASE(softmax) { test_softmax_variations<migraphx::op::softmax>(); }
+
+TEST_CASE(logsoftmax) { test_softmax_variations<migraphx::op::logsoftmax>(); }
 
 // 2 inputs arguments
 TEST_CASE(matmul)
