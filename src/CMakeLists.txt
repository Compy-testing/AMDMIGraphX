#####################################################################################
# The MIT License (MIT)
#
# Copyright (c) 2015-2024 Advanced Micro Devices, Inc. All rights reserved.
#
# Permission is hereby granted, free of charge, to any person obtaining a copy
# of this software and associated documentation files (the "Software"), to deal
# in the Software without restriction, including without limitation the rights
# to use, copy, modify, merge, publish, distribute, sublicense, and/or sell
# copies of the Software, and to permit persons to whom the Software is
# furnished to do so, subject to the following conditions:
#
# The above copyright notice and this permission notice shall be included in
# all copies or substantial portions of the Software.
#
# THE SOFTWARE IS PROVIDED "AS IS", WITHOUT WARRANTY OF ANY KIND, EXPRESS OR
# IMPLIED, INCLUDING BUT NOT LIMITED TO THE WARRANTIES OF MERCHANTABILITY,
# FITNESS FOR A PARTICULAR PURPOSE AND NONINFRINGEMENT.  IN NO EVENT SHALL THE
# AUTHORS OR COPYRIGHT HOLDERS BE LIABLE FOR ANY CLAIM, DAMAGES OR OTHER
# LIABILITY, WHETHER IN AN ACTION OF CONTRACT, TORT OR OTHERWISE, ARISING FROM,
# OUT OF OR IN CONNECTION WITH THE SOFTWARE OR THE USE OR OTHER DEALINGS IN
# THE SOFTWARE.
#####################################################################################

include(ExportHeader)

include(ROCMInstallTargets)
include(ROCMPackageConfigHelpers)
include(RegisterOp)
include(CheckCXXLinkerFlag)
include(CheckCXXSourceCompiles)

add_library(migraphx
    adjust_allocation.cpp
    analyze_streams.cpp
    apply_alpha_beta.cpp
    argument.cpp
    autocast_fp8.cpp
    auto_contiguous.cpp
    common.cpp
    common_dims.cpp
    compile_src.cpp
    convert_to_json.cpp
    cpp_generator.cpp
    dead_code_elimination.cpp
    dom_info.cpp
    dynamic_loader.cpp
    eliminate_allocation.cpp
    eliminate_common_subexpression.cpp
    eliminate_concat.cpp
    eliminate_contiguous.cpp
    eliminate_convert.cpp
    eliminate_data_type.cpp
    eliminate_identity.cpp
    eliminate_pad.cpp
    env.cpp
    file_buffer.cpp
    fileutils.cpp
    fp_to_double.cpp
    fuse_concat.cpp
    fuse_pointwise.cpp
    fuse_pointwise_reduce.cpp
    fuse_reduce.cpp
    generate.cpp
    inline_module.cpp
    insert_pad.cpp
    instruction.cpp
    json.cpp
    layout_nhwc.cpp
    load_save.cpp
    make_op.cpp
    memory_coloring.cpp
    module.cpp
    msgpack.cpp
    normalize_attributes.cpp
    normalize_ops.cpp
    op_enums.cpp
    operation.cpp
    optimize_module.cpp
    pad_calc.cpp
    param_utils.cpp
    pass.cpp
    pass_manager.cpp
    permutation.cpp
    preallocate_param.cpp
    process.cpp
    program.cpp
    propagate_constant.cpp
    promote_literals.cpp
    quantization.cpp
    quantize_fp16.cpp
    quantize_8bits.cpp
    reduce_dims.cpp
    register_op.cpp
    register_target.cpp
    replace_allocate.cpp
    rewrite_reduce.cpp
    simplify_qdq.cpp
<<<<<<< HEAD
    simplify_dynamicquantizelinear.cpp
=======
    split_reduce.cpp
>>>>>>> 77a2724e
    sqlite.cpp
    rewrite_gelu.cpp
    rewrite_low_precision.cpp
    rewrite_pooling.cpp
    rewrite_quantization.cpp
    rewrite_rnn.cpp
    schedule.cpp
    serialize.cpp
    shape.cpp
    simplify_algebra.cpp
    simplify_dyn_ops.cpp
    simplify_reshapes.cpp
    split_single_dyn_dim.cpp
    target.cpp
    tmp_dir.cpp
    value.cpp
    verify_args.cpp
)

if(WIN32)
    # Due to compilation crashing, we need to use type-erased matchers on Windows.
    target_compile_definitions(migraphx PUBLIC MIGRAPHX_USE_TYPE_ERASED_MATCHERS=1)
endif()

configure_file(version.h.in include/migraphx/version.h)
rocm_set_soversion(migraphx ${MIGRAPHX_SO_VERSION})
function(register_migraphx_ops)
    foreach(OP ${ARGN})
        register_op(migraphx HEADER migraphx/op/${OP}.hpp OPERATORS op::${OP})
    endforeach()
endfunction()
register_migraphx_ops(
    abs
    acosh
    acos
    add
    allocate
    argmax
    argmin
    asinh
    asin
    as_shape
    atanh
    atan
    broadcast
    broadcast_for_dot
    broadcast_with_dims
    capture
    ceil
    clip
    concat
    contiguous
    convert
    convolution
    convolution_backwards
    cosh
    cos
    dequantizelinear
    dimensions_of
    div
    dot
    elu
    equal
    erf
    exp
    fill
    flatten
    floor
    fmod
    gather
    gathernd
    get_tuple_elem
    greater
    gru
    identity
    if_op
    im2col
    isinf
    isnan
    layout
    leaky_relu
    less
    load
    log
    logical_and
    logical_or
    logical_xor
    logsoftmax
    loop
    lrn
    lstm
    max
    min
    mod
    mul
    multibroadcast
    multinomial
    nearbyint
    neg
    nonmaxsuppression
    nonzero
    outline
    pack_int4
    pad
    pointwise
    pooling
    pow
    prefix_scan_sum
    prelu
    quant_convolution
    quant_dot
    quantizelinear
    random_uniform
    random_seed
    recip
    reduce_max
    reduce_mean
    reduce_min
    reduce_prod
    reduce_sum
    relu
    reshape
    reshape_lazy
    resize
    reverse
    rnn
    rnn_last_cell_output
    rnn_last_hs_output
    rnn_var_sl_last_output
    roialign
    rsqrt
    run_on_target
    scalar
    scatter_none
    scatter_add
    scatter_mul
    scatter_min
    scatter_max
    scatternd_add
    scatternd_mul
    scatternd_none
    scatternd_max
    scatternd_min
    select_module
    sigmoid
    sign
    sinh
    sin
    slice
    softmax
    sqdiff
    sqrt
    squeeze
    step
    sub
    tanh
    tan
    topk
    transpose
    unary_not
    undefined
    unique
    unknown
    unpack_int4
    unsqueeze
    where
)
register_op(migraphx HEADER migraphx/op/rnn_variable_seq_lens.hpp OPERATORS op::rnn_var_sl_shift_output op::rnn_var_sl_shift_sequence)
register_op(migraphx HEADER migraphx/builtin.hpp OPERATORS builtin::literal builtin::param builtin::returns)
rocm_clang_tidy_check(migraphx)
migraphx_generate_export_header(migraphx)
rocm_install_targets(
  TARGETS migraphx
  INCLUDE
    ${CMAKE_CURRENT_SOURCE_DIR}/include
    ${CMAKE_CURRENT_BINARY_DIR}/include
)

if(NOT WIN32)
    check_cxx_linker_flag(-lstdc++fs HAS_LIB_STD_FILESYSTEM)
    if(HAS_LIB_STD_FILESYSTEM)
        target_link_libraries(migraphx PRIVATE -lstdc++fs)
    endif()
    target_link_libraries(migraphx PRIVATE -ldl)
endif()

target_include_directories(migraphx SYSTEM PUBLIC $<BUILD_INTERFACE:${HALF_INCLUDE_DIR}>)
target_link_libraries(migraphx PUBLIC Threads::Threads)

if(MIGRAPHX_HAS_EXECUTORS AND ParallelSTL_USES_TBB)
    list(APPEND MIGRAPHX_CONFIG_DEPENDS PACKAGE TBB)
endif()

if(MIGRAPHX_HAS_EXECUTORS)
    message(STATUS "Parallel STL enabled")
    target_compile_definitions(migraphx PUBLIC MIGRAPHX_HAS_EXECUTORS=1)
    target_link_libraries(migraphx PUBLIC ${ParallelSTL_LIBRARIES})
else()
    message(STATUS "Parallel STL disabled")
    target_compile_definitions(migraphx PUBLIC MIGRAPHX_HAS_EXECUTORS=0)
endif()

find_package(nlohmann_json 3.8.0 REQUIRED)
target_link_libraries(migraphx PRIVATE nlohmann_json::nlohmann_json)

find_package(SQLite3 REQUIRED)
target_link_libraries(migraphx PRIVATE SQLite::SQLite3)

find_package(msgpackc-cxx QUIET)
if(NOT msgpackc-cxx_FOUND)
    find_package(msgpack REQUIRED)
endif()
target_link_libraries(migraphx PRIVATE msgpackc-cxx)
# Make this available to the tests
target_link_libraries(migraphx INTERFACE $<BUILD_INTERFACE:msgpackc-cxx>)

add_library(migraphx_all_targets INTERFACE)

add_subdirectory(api)
add_subdirectory(driver)
add_subdirectory(onnx)
add_subdirectory(tf)

if(MIGRAPHX_ENABLE_PYTHON)
add_subdirectory(py)
endif()
add_subdirectory(targets/ref)
target_link_libraries(migraphx_all_targets INTERFACE migraphx_ref)
if(MIGRAPHX_ENABLE_CPU)
add_subdirectory(targets/cpu)
target_link_libraries(migraphx_all_targets INTERFACE migraphx_cpu)
target_compile_definitions(migraphx_all_targets INTERFACE -DHAVE_CPU)
endif()
if(MIGRAPHX_ENABLE_GPU)
list(APPEND MIGRAPHX_CONFIG_DEPENDS PACKAGE MIOpen PACKAGE rocblas)
add_subdirectory(targets/gpu)
target_link_libraries(migraphx_all_targets INTERFACE migraphx_gpu)
target_compile_definitions(migraphx_all_targets INTERFACE -DHAVE_GPU)
endif()
if(MIGRAPHX_ENABLE_FPGA)
add_subdirectory(targets/fpga)
target_link_libraries(migraphx_all_targets INTERFACE migraphx_fpga)
target_compile_definitions(migraphx_all_targets INTERFACE -DHAVE_FPGA)
endif()

if(HAVE_HALF_EXPR)
    target_compile_definitions(migraphx PUBLIC -DHAS_HALF_V1)
endif()

if(BUILD_DEV)
    target_compile_definitions(migraphx PUBLIC -DBUILD_DEV)
endif()

target_compile_definitions(migraphx PUBLIC MIGRAPHX_CXX_COMPILER="${CMAKE_CXX_COMPILER}")

rocm_export_targets(
  TARGETS migraphx::migraphx_c
  NAMESPACE migraphx::
  DEPENDS
    Threads
    ${MIGRAPHX_CONFIG_DEPENDS}
)
 
<|MERGE_RESOLUTION|>--- conflicted
+++ resolved
@@ -96,11 +96,8 @@
     replace_allocate.cpp
     rewrite_reduce.cpp
     simplify_qdq.cpp
-<<<<<<< HEAD
     simplify_dynamicquantizelinear.cpp
-=======
     split_reduce.cpp
->>>>>>> 77a2724e
     sqlite.cpp
     rewrite_gelu.cpp
     rewrite_low_precision.cpp
