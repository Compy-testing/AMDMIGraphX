#ifndef MIGRAPHX_GUARD_OPERATORS_BINARY_HPP
#define MIGRAPHX_GUARD_OPERATORS_BINARY_HPP

#include <migraphx/op/name.hpp>

namespace migraphx {
inline namespace MIGRAPHX_INLINE_NS {
namespace op {

template <class Derived>
struct binary : op_name<Derived>
{
    shape compute_shape(std::vector<shape> inputs) const
    {
        check_shapes{inputs}.has(2).same_type().same_dims();
<<<<<<< HEAD
        return inputs.at(0);
=======
        const auto& s = inputs.front();
        if(s.scalar() and s.elements() == 1)
            return {s.type()};
        return {s.type(), s.lens()};
    }
    argument compute(const shape& output_shape, std::vector<argument> args) const
    {
        argument result{output_shape};
        visit_all(result, args[0], args[1])([&](auto output, auto input1, auto input2) {
            if(input1.get_shape().standard() and input2.get_shape().standard())
            {
                std::transform(input1.begin(),
                               input1.end(),
                               input2.begin(),
                               output.begin(),
                               static_cast<const Derived&>(*this).apply());
            }
            else
            {
                shape_for_each(output.get_shape(), [&](const auto& idx) {
                    output(idx.begin(), idx.end()) = static_cast<const Derived&>(*this).apply()(
                        input1(idx.begin(), idx.end()), input2(idx.begin(), idx.end()));
                });
            }
        });
        return result;
>>>>>>> 4dc24203
    }
};

} // namespace op
} // namespace MIGRAPHX_INLINE_NS
} // namespace migraphx

#endif<|MERGE_RESOLUTION|>--- conflicted
+++ resolved
@@ -13,9 +13,6 @@
     shape compute_shape(std::vector<shape> inputs) const
     {
         check_shapes{inputs}.has(2).same_type().same_dims();
-<<<<<<< HEAD
-        return inputs.at(0);
-=======
         const auto& s = inputs.front();
         if(s.scalar() and s.elements() == 1)
             return {s.type()};
@@ -42,7 +39,6 @@
             }
         });
         return result;
->>>>>>> 4dc24203
     }
 };
 
