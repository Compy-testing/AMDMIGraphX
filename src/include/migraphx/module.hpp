--- conflicted
+++ resolved
@@ -127,62 +127,38 @@
 
     std::vector<instruction_ref>
     add_instructions(const std::vector<instruction_ref>& instructions,
-<<<<<<< HEAD
-                     std::unordered_map<instruction_ref, instruction_ref>* map_ins = nullptr);
+                     std::unordered_map<instruction_ref, instruction_ref>* map_ins = nullptr,
+                     inserter insert                                              = nullptr);
 
     std::vector<instruction_ref>
     add_instructions(const_module_ref m,
-                     std::unordered_map<instruction_ref, instruction_ref>* map_ins = nullptr);
-=======
-                     std::unordered_map<instruction_ref, instruction_ref> map_ins = {},
+                     std::unordered_map<instruction_ref, instruction_ref>* map_ins = nullptr,
                      inserter insert                                              = nullptr);
-
-    std::vector<instruction_ref>
-    add_instructions(const_module_ref m,
-                     std::unordered_map<instruction_ref, instruction_ref> map_ins = {},
-                     inserter insert                                              = nullptr);
->>>>>>> 17ad55e0
 
     std::vector<instruction_ref>
     add_instructions(instruction_ref start,
                      instruction_ref last,
-<<<<<<< HEAD
-                     std::unordered_map<instruction_ref, instruction_ref>* map_ins = nullptr);
-=======
-                     std::unordered_map<instruction_ref, instruction_ref> map_ins = {},
+                     std::unordered_map<instruction_ref, instruction_ref>* map_ins = nullptr,
                      inserter insert                                              = nullptr);
->>>>>>> 17ad55e0
 
     std::vector<instruction_ref>
     insert_instructions(instruction_ref ins,
                         const std::vector<instruction_ref>& instructions,
-<<<<<<< HEAD
-                        std::unordered_map<instruction_ref, instruction_ref>* map_ins = nullptr);
-=======
-                        std::unordered_map<instruction_ref, instruction_ref> map_ins = {},
+                        std::unordered_map<instruction_ref, instruction_ref>* map_ins = nullptr,
                         inserter insert                                              = nullptr);
->>>>>>> 17ad55e0
 
     std::vector<instruction_ref>
     insert_instructions(instruction_ref ins,
                         const_module_ref m,
-<<<<<<< HEAD
-                        std::unordered_map<instruction_ref, instruction_ref>* map_ins = nullptr);
-=======
-                        std::unordered_map<instruction_ref, instruction_ref> map_ins = {},
+                        std::unordered_map<instruction_ref, instruction_ref>* map_ins = nullptr,
                         inserter insert                                              = nullptr);
->>>>>>> 17ad55e0
-
+    
     std::vector<instruction_ref>
     insert_instructions(instruction_ref ins,
                         instruction_ref start,
                         instruction_ref last,
-<<<<<<< HEAD
-                        std::unordered_map<instruction_ref, instruction_ref>* map_ins = nullptr);
-=======
-                        std::unordered_map<instruction_ref, instruction_ref> map_ins = {},
+                        std::unordered_map<instruction_ref, instruction_ref>* map_ins = nullptr,
                         inserter insert                                              = nullptr);
->>>>>>> 17ad55e0
 
     template <class... Ts>
     instruction_ref add_literal(Ts&&... xs)
