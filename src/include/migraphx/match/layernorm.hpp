--- conflicted
+++ resolved
@@ -59,17 +59,10 @@
 
     auto variance() const
     {
-<<<<<<< HEAD
-        return reduce_mean()(arg(0)(any_of(
-            f("pow")(arg(0)(x_minus_mean()), arg(1)(has_value(2.0f))),
-            f("mul")(arg(0)(x_minus_mean()), arg(1)(x_minus_mean())),
-            f("sqdiff")(either_arg(0, 1)(any().bind("x"), skip_broadcasts(reduce_mean()))))));
-=======
         return f("reduce_mean")(arg(0)(any_of(
             f("pow")(arg(0)(x_minus_mean()), arg(1)(has_value(2.0f))),
             f("mul")(arg(0)(x_minus_mean()), arg(1)(x_minus_mean())),
             f("sqdiff")(either_arg(0, 1)(any().bind("x"), skip_broadcasts(f("reduce_mean")))))));
->>>>>>> 22aa9c5e
     }
 
     auto sqrt_add_eps(const std::string& name) const
