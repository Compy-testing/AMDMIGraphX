#ifndef MIGRAPHX_GUARD_OPERATORS_HPP
#define MIGRAPHX_GUARD_OPERATORS_HPP

#include <array>
#include <migraphx/operation.hpp>
#include <migraphx/check_shapes.hpp>
#include <migraphx/stringutils.hpp>
#include <migraphx/streamutils.hpp>
#include <migraphx/literal.hpp>
#include <migraphx/shape_for_each.hpp>
#include <migraphx/config.hpp>
#include <cmath>
#include <utility>

namespace migraphx {
inline namespace MIGRAPHX_INLINE_NS {
namespace op {

struct not_computable
{
    argument compute(const shape&, const std::vector<argument>&) const
    {
        MIGRAPHX_THROW("not computable");
    }
};

struct batch_norm_inference
{
    float epsilon  = 1.0e-6f;
    float momentum = 0.9f;

    std::string name() const { return "batch_norm_inference"; }

    enum bn_infer_mode_t
    {
        per_activation,
        spatial,
    };

    bn_infer_mode_t bn_mode = spatial;

    template <class Self, class F>
    static auto reflect(Self& self, F f)
    {
        return pack(
            f(self.epsilon, "epsilon"), f(self.momentum, "momentum"), f(self.bn_mode, "bn_mode"));
    }

    shape compute_shape(std::vector<shape> inputs) const
    {
        check_shapes{inputs, *this}.has(5);
        return inputs.front();
    }
};

struct convolution
{
    std::array<std::size_t, 2> padding  = {{0, 0}};
    std::array<std::size_t, 2> stride   = {{1, 1}};
    std::array<std::size_t, 2> dilation = {{1, 1}};
    enum padding_mode_t
    {
        default_, // NOLINT
        same,
        valid
    };
    padding_mode_t padding_mode = default_;
    int group                   = 1;

    template <class Self, class F>
    static auto reflect(Self& self, F f)
    {
        return pack(f(self.padding, "padding"),
                    f(self.stride, "stride"),
                    f(self.dilation, "dilation"),
                    f(self.padding_mode, "padding_mode"),
                    f(self.group, "group"));
    }

    std::string name() const { return "convolution"; }
    shape compute_shape(std::vector<shape> inputs) const
    {
        check_shapes{inputs, *this}.has(2).same_type().same_ndims().only_dims(4);

        const shape& input   = inputs.at(0);
        const shape& weights = inputs.at(1);
        auto t               = input.type();
        if(padding_mode == default_)
        {
            return {t,
                    {
                        input.lens()[0],
                        weights.lens()[0],
                        std::size_t(std::max<std::ptrdiff_t>(
                            1,
                            (input.lens()[2] - (1 + dilation[0] * (weights.lens()[2] - 1)) +
                             2 * padding[0]) /
                                    stride[0] +
                                1)),
                        std::size_t(std::max<std::ptrdiff_t>(
                            1,
                            (input.lens()[3] - (1 + dilation[1] * (weights.lens()[3] - 1)) +
                             2 * padding[1]) /
                                    stride[1] +
                                1)),
                    }};
        }
        else if(padding_mode == same)
        {
            return {t,
                    {input.lens()[0],
                     weights.lens()[0],
                     static_cast<std::size_t>(
                         std::ceil(static_cast<double>(input.lens()[2]) / stride[0])),
                     static_cast<std::size_t>(
                         std::ceil(static_cast<double>(input.lens()[3]) / stride[1]))}};
        }
        else if(padding_mode == valid)
        {
            return {
                t,
                {input.lens()[0],
                 weights.lens()[0],
                 static_cast<std::size_t>(std::ceil(
                     static_cast<double>(input.lens()[2] - weights.lens()[2] + 1) / stride[0])),
                 static_cast<std::size_t>(std::ceil(
                     static_cast<double>(input.lens()[3] - weights.lens()[3] + 1) / stride[1]))}};
        }
        else
        {
            MIGRAPHX_THROW("Invalid padding mode");
        }
    }
};

struct im2col
{
    std::array<std::size_t, 2> padding  = {{0, 0}};
    std::array<std::size_t, 2> stride   = {{1, 1}};
    std::array<std::size_t, 2> dilation = {{1, 1}};
    enum padding_mode_t
    {
        default_, // NOLINT
        same,
        valid
    };
    padding_mode_t padding_mode = default_;

    template <class Self, class F>
    static auto reflect(Self& self, F f)
    {
        return pack(f(self.padding, "padding"),
                    f(self.stride, "stride"),
                    f(self.dilation, "dilation"),
                    f(self.padding_mode, "padding_mode"));
    }

    std::string name() const { return "im2col"; }

    shape compute_shape(std::vector<shape> inputs) const
    {
        auto input          = inputs[0];
        auto weights        = inputs[1];
        auto batch_size     = input.lens()[0];
        auto input_channels = weights.lens()[1];
        auto kernel_height  = weights.lens()[2];
        auto kernel_width   = weights.lens()[3];
        check_shapes{inputs, *this}.has(2);
        if(batch_size != 1)
            MIGRAPHX_THROW("im2col only support batch_size 1");
        auto output_height = std::size_t(std::max<std::ptrdiff_t>(
            1,
            (input.lens()[2] - (1 + dilation[0] * (kernel_height - 1)) + 2 * padding[0]) /
                    stride[0] +
                1));
        auto output_width  = std::size_t(std::max<std::ptrdiff_t>(
            1,
            (input.lens()[3] - (1 + dilation[1] * (kernel_width - 1)) + 2 * padding[1]) /
                    stride[1] +
                1));
        auto channels_col  = kernel_height * kernel_width * input_channels;
        return {input.type(), {output_height * output_width, channels_col}};
    }
};

struct pooling
{
    std::string mode                   = "average";
    std::array<std::size_t, 2> padding = {{0, 0}};
    std::array<std::size_t, 2> stride  = {{1, 1}};
    std::array<std::size_t, 2> lengths = {{1, 1}};

    template <class Self, class F>
    static auto reflect(Self& self, F f)
    {
        return pack(f(self.mode, "mode"),
                    f(self.padding, "padding"),
                    f(self.stride, "stride"),
                    f(self.lengths, "lengths"));
    }

    std::string name() const { return "pooling"; }

    shape compute_shape(std::vector<shape> inputs) const
    {
        check_shapes{inputs, *this}.has(1).only_dims(4);

        const shape& input = inputs.at(0);
        auto t             = input.type();

        assert(lengths[0] <= (input.lens()[2] + 2 * padding[0]));
        assert(lengths[1] <= (input.lens()[3] + 2 * padding[1]));

        return {t,
                {
                    input.lens()[0],
                    input.lens()[1],
                    std::size_t(std::max<std::ptrdiff_t>(
                        1,
                        std::ptrdiff_t(std::floor((input.lens()[2] + 2 * padding[0] - lengths[0]) /
                                                  static_cast<float>(stride[0]))) +
                            1)),
                    std::size_t(std::max<std::ptrdiff_t>(
                        1,
                        std::ptrdiff_t(std::floor((input.lens()[3] + 2 * padding[1] - lengths[1]) /
                                                  static_cast<float>(stride[1]))) +
                            1)),
                }};
    }
};

struct leaky_relu
{
    std::string name() const { return "leaky_relu"; }
    float alpha;
    shape compute_shape(std::vector<shape> inputs) const
    {
        check_shapes{inputs, *this}.has(1);
        return inputs.front();
    }

    template <class Self, class F>
    static auto reflect(Self& self, F f)
    {
        return pack(f(self.alpha, "alpha"));
    }
};

struct elu
{
    std::string name() const { return "elu"; }
    float alpha;
    shape compute_shape(std::vector<shape> inputs) const
    {
        check_shapes{inputs, *this}.has(1);
        return inputs.front();
    }

    template <class Self, class F>
    static auto reflect(Self& self, F f)
    {
        return pack(f(self.alpha, "alpha"));
    }
};

struct transpose
{
    std::vector<int64_t> dims;

    template <class Self, class F>
    static auto reflect(Self& self, F f)
    {
        return pack(f(self.dims, "dims"));
    }

    std::string name() const { return "transpose"; }
    shape compute_shape(std::vector<shape> inputs) const
    {
        check_shapes{inputs, *this}.has(1);
        auto input         = inputs.at(0);
        auto input_lens    = input.lens();
        auto input_strides = input.strides();
        auto t             = input.type();
        if(dims.size() != input_lens.size())
        {
            MIGRAPHX_THROW("Permutation has wrong number of axes");
        }
        std::vector<int64_t> axes(dims.size());
        std::iota(axes.begin(), axes.end(), 0);
        if(!std::is_permutation(axes.begin(), axes.end(), dims.begin()))
        {
            MIGRAPHX_THROW("Invalid permutation");
        }
        std::vector<size_t> output_lens(input_lens.size());
        std::vector<size_t> output_strides(input_lens.size());
        for(std::size_t i = 0; i < output_lens.size(); i++)
        {
            output_lens[i]    = input_lens[dims[i]];
            output_strides[i] = input_strides[dims[i]];
        }
        return {t, output_lens, output_strides};
    }
    argument compute(shape output_shape, std::vector<argument> args) const
    {
        return {std::move(output_shape), std::move(args.front().data)};
    }
    int output_alias(const std::vector<shape>&) const { return 0; }
};

/// The contiguous operator takes a non-standard input tensor and returns
/// the same tensor but in standard form. For example, if input tensor A which has lens = (4,5)
/// is first transposed, i.e. lens = (5,4), this tensor's data layout remained the same
/// during the transpose operation; only it's shape lengths and strides were changed.
/// This leaves the tensor in a non-standard form. The contiguous operator copies the
/// underlying data such that resulting tensor is returned to a standard form.
struct contiguous
{
    std::string name() const { return "contiguous"; }
    shape compute_shape(std::vector<shape> inputs) const
    {
        check_shapes{inputs, *this}.has(1);
        auto lens = inputs.at(0).lens();
        auto t    = inputs.at(0).type();
        return {t, lens};
    }
};

struct concat
{
    std::size_t axis = 0;
    std::string name() const { return "concat"; }
    std::vector<std::size_t> compute_offsets(const shape& output_shape,
                                             const std::vector<argument>& args) const
    {
        std::vector<std::size_t> offsets;
        std::vector<std::size_t> offset(args[0].get_shape().lens().size(), 0);
        offset[axis] = 0;
        for(const auto& arg : args)
        {
            offsets.push_back(output_shape.index(offset));
            offset[axis] += arg.get_shape().lens()[axis];
        }
        return offsets;
    }
    shape compute_shape(std::vector<shape> inputs) const
    {
        if(inputs.empty())
        {
            MIGRAPHX_THROW("Number of input tensors should exceed 0");
        }

        const auto& first_shape_lens = inputs.front().lens();
        const auto& type             = inputs.front().type();
        for(std::size_t l = 0; l < first_shape_lens.size(); l++)
        {
            if(l != axis)
            {
                if(!std::all_of(inputs.begin(), inputs.end(), [&](auto s) {
                       return s.lens()[l] == first_shape_lens[l];
                   }))
                {
                    MIGRAPHX_THROW("Non-axis dimensions should match");
                }
            }
        }
        std::size_t new_dim_axis = 0;
        for(const auto& input : inputs)
        {
            const auto& lens = input.lens();
            new_dim_axis += lens[axis];
        }
        std::vector<std::size_t> new_lens;
        std::copy(first_shape_lens.begin(), first_shape_lens.end(), std::back_inserter(new_lens));
        new_lens[axis] = new_dim_axis;
        return {type, new_lens};
    }
    argument compute(const shape& output_shape, std::vector<argument> args) const
    {
        argument result{output_shape};
        std::vector<std::size_t> coffsets = compute_offsets(output_shape, args);
        for(std::size_t l = 0; l < args.size(); l++)
        {
            auto argl             = args[l];
            std::size_t nelements = argl.get_shape().elements();
            visit_all(result, argl)([&](auto output, auto input) {
                auto slice_shape =
                    shape{output_shape.type(), input.get_shape().lens(), output_shape.strides()};
                auto slice = make_view(slice_shape, output.data() + coffsets[l]);
                // cppcheck-suppress useStlAlgorithm
                for(std::size_t i = 0; i < nelements; i++)
                {
                    slice[i] = input[i];
                }
            });
        }
        return result;
    }
    int output_alias(const std::vector<shape>&) const { return 0; }
};

struct slice
{
    std::vector<int64_t> axes;
    std::vector<int64_t> starts;
    std::vector<int64_t> ends;

    template <class Self, class F>
    static auto reflect(Self& self, F f)
    {
        return pack(f(self.axes, "axes"), f(self.starts, "starts"), f(self.ends, "ends"));
    }

    std::string name() const { return "slice"; }

    auto fix_index(const std::vector<std::size_t>& lens, std::size_t axis, int64_t index) const
    {
        int64_t r = std::min(index, static_cast<int64_t>(lens[axis]));
        if(r < 0)
            r += lens[axis];
        return std::size_t(r);
    }

    auto compute_offset(const shape& s) const
    {
        const std::vector<std::size_t>& lens    = s.lens();
        const std::vector<std::size_t>& strides = s.strides();
        auto offset                             = 0;
        if(!axes.empty())
        {
            for(std::size_t i = 0; i < axes.size(); i++)
            {
                auto axis = axes[i];
                offset += fix_index(lens, axis, starts[i]) * strides[axis];
            }
        }
        else
        {
            for(std::size_t axis = 0; axis < lens.size(); axis++)
            {
                offset += fix_index(lens, axis, starts[axis]) * strides[axis];
            }
        }
        return offset;
    }

    shape compute_shape(std::vector<shape> inputs) const
    {
        auto input_shape        = inputs[0];
        auto t                  = input_shape.type();
        const auto& old_lens    = input_shape.lens();
        const auto& old_strides = input_shape.strides();
        if(starts.size() != axes.size() || axes.size() != ends.size())
        {
            MIGRAPHX_THROW("inconsistent sizes");
        }
        std::vector<std::size_t> new_lens = old_lens;
        for(std::size_t i = 0; i < axes.size(); i++)
        {
            auto axis = axes[i];
            new_lens[axis] =
                fix_index(old_lens, axis, ends[i]) - fix_index(old_lens, axis, starts[i]);
        }
        return shape{t, new_lens, old_strides};
    }
    argument compute(shape output_shape, std::vector<argument> args) const
    {
        auto input  = args[0];
        auto offset = compute_offset(input.get_shape()) * output_shape.type_size();
        return {std::move(output_shape), [=] { return input.data() + offset; }};
    }
    int output_alias(const std::vector<shape>&) const { return 0; }
};

struct squeeze
{
    std::vector<int64_t> axes;

    template <class Self, class F>
    static auto reflect(Self& self, F f)
    {
        return pack(f(self.axes, "axes"));
    }

    std::string name() const { return "squeeze"; }
    shape compute_shape(std::vector<shape> inputs) const
    {
        auto input_shape = inputs[0];
        auto type        = input_shape.type();
        auto old_lens    = input_shape.lens();
        if(std::any_of(
               axes.begin(), axes.end(), [&](auto axis) { return input_shape.lens()[axis] != 1; }))
        {
            MIGRAPHX_THROW("squeeze axis dimension should be equal to 1");
        }
        std::vector<std::size_t> new_lens;
        if(axes.empty())
        {
            std::copy_if(old_lens.begin(),
                         old_lens.end(),
                         std::back_inserter(new_lens),
                         [](auto len) { return len != 1; });
        }
        else
        {
            for(std::size_t i = 0; i < old_lens.size(); i++)
            {
                if(std::find(axes.begin(), axes.end(), i) == axes.end())
                {
                    new_lens.push_back(old_lens[i]);
                }
            }
        }
        return shape{type, new_lens};
    }
    argument compute(shape output_shape, std::vector<argument> args) const
    {
        return {std::move(output_shape), std::move(args.front().data)};
    }
    int output_alias(const std::vector<shape>&) const { return 0; }
};

struct unsqueeze
{
    std::vector<int64_t> axes;

    template <class Self, class F>
    static auto reflect(Self& self, F f)
    {
        return pack(f(self.axes, "axes"));
    }

    std::string name() const { return "unsqueeze"; }
    shape compute_shape(std::vector<shape> inputs) const
    {
        auto input_shape     = inputs[0];
        auto type            = input_shape.type();
        auto old_lens        = input_shape.lens();
        std::size_t new_size = old_lens.size() + axes.size();
        std::vector<std::size_t> new_lens(new_size);
        std::size_t p = 0;
        for(std::size_t i = 0; i < new_size; i++)
        {
            if(std::find(axes.begin(), axes.end(), i) != axes.end())
            {
                new_lens[i] = 1;
            }
            else
            {
                new_lens[i] = old_lens[p++];
            }
        }
        return shape{type, new_lens};
    }
    argument compute(shape output_shape, std::vector<argument> args) const
    {
        return {std::move(output_shape), std::move(args.front().data)};
    }
    int output_alias(const std::vector<shape>&) const { return 0; }
};

struct reshape
{
    std::vector<int64_t> dims;

    template <class Self, class F>
    static auto reflect(Self& self, F f)
    {
        return pack(f(self.dims, "dims"));
    }

    std::string name() const { return "reshape"; }
    shape compute_shape(std::vector<shape> inputs) const
    {
        check_shapes{inputs, *this}.has(1);
        auto&& idims = inputs.front().lens();
        std::vector<std::size_t> rdims(dims.begin(), dims.end());
        auto n_neg_dims = std::count(dims.begin(), dims.end(), -1);
        if(n_neg_dims > 1)
            MIGRAPHX_THROW("Dimensions for reshape can only have one -1 dim");
        for(std::size_t i = 0; i < dims.size(); i++)
        {
            if(dims[i] == 0)
                rdims[i] = idims[i];

            // since rdims using size_t type, -1 is the max value
            // is size_t that cause later compuation incorrect
            if(dims[i] == -1)
                rdims[i] = 1;
        }
        if(n_neg_dims > 0)
        {
            size_t missing_dim =
                inputs.front().elements() /
                std::accumulate(rdims.begin(), rdims.end(), 1, std::multiplies<int64_t>());
            for(std::size_t i = 0; i < rdims.size(); i++)
            {
                if(dims[i] == -1)
                    rdims[i] = missing_dim;
            }
        }
        // if(dims.back() == -1)
        //{
        //    rdims.pop_back();
        //    std::copy(idims.begin() + rdims.size(), idims.end(), std::back_inserter(rdims));
        //}
        shape s{inputs.front().type(), rdims};
        if(s.elements() != inputs.front().elements())
            MIGRAPHX_THROW("Wrong number of elements for reshape");
        return s;
    }
    argument compute(shape output_shape, std::vector<argument> args) const
    {
        return {std::move(output_shape), std::move(args.front().data)};
    }
    int output_alias(const std::vector<shape>&) const { return 0; }
};

struct as_shape
{
    shape s;
    template <class Self, class F>
    static auto reflect(Self& self, F f)
    {
        return pack(f(self.s, "shape"));
    }

    std::string name() const { return "as_shape"; }
    shape compute_shape(const std::vector<shape>& inputs) const
    {
        check_shapes{inputs, *this}.has(1).standard();
        assert(inputs.front().elements() == s.elements());
        return s;
    }
    argument compute(shape output_shape, std::vector<argument> args) const
    {
        return {std::move(output_shape), std::move(args.front().data)};
    }
    int output_alias(const std::vector<shape>&) const { return 0; }
};

struct gather
{
<<<<<<< HEAD
    mutable int axis = 0;
=======
    int axis = 0;
>>>>>>> 62044b86
    std::string name() const { return "gather"; }

    shape compute_shape(std::vector<shape> inputs) const
    {
        check_shapes{inputs, *this}.has(2);
        auto lens = inputs[0].lens();
        int n_dim = static_cast<int>(lens.size());
        if(axis >= n_dim || axis < -n_dim)
<<<<<<< HEAD
        {
            MIGRAPHX_THROW("Gather: axis is out of range.");
        }

        // negative axis means counting dimensions from back
        if(axis < 0)
        {
            axis += n_dim;
        }

        auto type  = inputs[0].type();
        lens[axis] = inputs[1].elements();
=======
        {
            MIGRAPHX_THROW("Gather: axis is out of range.");
        }

        // negative axis means counting dimensions from back
        int axis_index = (axis < 0) ? (n_dim + axis) : axis;

        auto type        = inputs[0].type();
        lens[axis_index] = inputs[1].elements();
>>>>>>> 62044b86

        return {type, lens};
    }

    template <class T>
    void compute_index(const T& out_idx,
                       const int axis_index,
                       const std::vector<std::size_t>& vec_indices,
                       const std::size_t max_dim,
                       T& in_idx) const
    {
        in_idx          = out_idx;
        std::size_t idx = vec_indices.at(out_idx[axis_index]);
        if(idx >= max_dim)
        {
            MIGRAPHX_THROW("Gather: indices are out of range in input tensor");
        }
        in_idx[axis_index] = idx;
    }

    argument compute(const shape& output_shape, std::vector<argument> args) const
    {
        argument result{output_shape};
        // negative axis means counting dimensions from back
        int axis_index = (axis < 0) ? (output_shape.lens().size() + axis) : axis;

        // max dimension in axis
        std::size_t max_dim = args[0].get_shape().lens()[axis_index];
        std::vector<std::size_t> vec_indices;
        args[1].visit([&](auto indices) { vec_indices.assign(indices.begin(), indices.end()); });
        visit_all(result, args[0])([&](auto output, auto input) {
            std::vector<std::size_t> in_idx;
            shape_for_each(output.get_shape(), [&](const auto& idx) {
                this->compute_index(idx, axis_index, vec_indices, max_dim, in_idx);
                output(idx.begin(), idx.end()) = input(in_idx.begin(), in_idx.end());
            });
        });

        return result;
    }

    int output_alias(const std::vector<shape>&) const { return 0; }
};

struct dot
{
    float alpha = 1.0;
    float beta  = 0.0;

    template <class Self, class F>
    static auto reflect(Self& self, F f)
    {
        return pack(f(self.alpha, "alpha"), f(self.beta, "beta"));
    }

    std::string name() const { return "dot"; }
    shape compute_shape(std::vector<shape> inputs) const
    {
        check_shapes{inputs, *this}.has(2).same_type();
        const shape& a = inputs.at(0);
        const shape& b = inputs.at(1);
        auto t         = a.type();

        if(a.lens()[1] != b.lens()[0])
            MIGRAPHX_THROW("Inner dimensions do not match: {" + to_string_range(a.lens()) +
                           "} x {" + to_string_range(b.lens()) + "}");
        return {t, {a.lens()[0], b.lens()[1]}};
    }
};

struct unary
{
    shape compute_shape(std::vector<shape> inputs) const
    {
        check_shapes{inputs}.has(1);
        return inputs.at(0);
    }
};

struct identity
{
    std::string name() const { return "identity"; }
    shape compute_shape(std::vector<shape> inputs) const { return inputs.at(0); }
    argument compute(shape output_shape, std::vector<argument> args) const
    {
        return {std::move(output_shape), std::move(args.at(0).data)};
    }
    int output_alias(const std::vector<shape>&) const { return 0; }
};

struct abs : unary
{
    std::string name() const { return "abs"; }
};

struct exp : unary
{
    std::string name() const { return "exp"; }
};

struct log : unary
{
    std::string name() const { return "log"; }
};

struct sin : unary
{
    std::string name() const { return "sin"; }
};

struct cos : unary
{
    std::string name() const { return "cos"; }
};

struct tan : unary
{
    std::string name() const { return "tan"; }
};

struct asin : unary
{
    std::string name() const { return "asin"; }
};

struct acos : unary
{
    std::string name() const { return "acos"; }
};

struct atan : unary
{
    std::string name() const { return "atan"; }
};

struct sinh : unary
{
    std::string name() const { return "sinh"; }
};

struct cosh : unary
{
    std::string name() const { return "cosh"; }
};

struct tanh : unary
{
    std::string name() const { return "tanh"; }
};

struct sigmoid : unary
{
    std::string name() const { return "sigmoid"; }
};

struct neg : unary
{
    std::string name() const { return "neg"; }
};

struct relu : unary
{
    std::string name() const { return "relu"; }
};

struct softmax
{
    std::string name() const { return "softmax"; }
    shape compute_shape(std::vector<shape> inputs) const
    {
        check_shapes{inputs}.has(1).only_dims(4);
        return inputs.at(0);
    }
};

struct flatten
{
    uint64_t axis = 0;

    template <class Self, class F>
    static auto reflect(Self& self, F f)
    {
        return pack(f(self.axis, "axis"));
    }

    std::string name() const { return "flatten"; }
    shape compute_shape(std::vector<shape> inputs) const
    {
        check_shapes{inputs}.has(1);
        auto&& lens = inputs.front().lens();

        if(axis > lens.size())
        {
            MIGRAPHX_THROW("axis for flatten must be less than tensor rank");
        }
        auto x =
            std::accumulate(lens.begin(), lens.begin() + axis, std::size_t{1}, std::multiplies<>{});
        auto y =
            std::accumulate(lens.begin() + axis, lens.end(), std::size_t{1}, std::multiplies<>{});
        return {inputs.at(0).type(), {x, y}};
    }
    argument compute(shape output_shape, std::vector<argument> args) const
    {
        return {std::move(output_shape), std::move(args.front().data)};
    }
    int output_alias(const std::vector<shape>&) const { return 0; }
};

/// The broadcast operator performs the numpy-style broadcasting of an axis of a given tensor. This
/// is achieved primarily by setting the stride of the broadcasted axis to zero. Linear indicies are
/// computed from multi-indicies by computing the inner product on the multi-index with the strides.
/// For example, if we have a tensor A(2,3) it has lengths of (2,3) and strides of (3,1). If we want
/// to compute the linear offset that corresponds to the element on the 2nd row (i = 1) and 3rd
/// column (j = 2), we compute the following inner product (1,2) dot (3, 1) = 1*3 + 2*1 = 5. It is
/// obvious from there that we can negate the effects of a given axis by setting the stride of that
/// axis to zero.
struct broadcast
{
    uint64_t axis = 0;

    template <class Self, class F>
    static auto reflect(Self& self, F f)
    {
        return pack(f(self.axis, "axis"));
    }

    shape broadcast_shape;
    std::string name() const { return "broadcast"; }
    shape compute_shape(std::vector<shape> inputs) const
    {
        auto t     = inputs.at(0).type();
        auto input = inputs.at(0);

        std::vector<size_t> bcast_strides(broadcast_shape.lens().size(), 0);

        if(std::all_of(broadcast_shape.lens().cbegin(), broadcast_shape.lens().cend(), [&](auto x) {
               return x == 1;
           }))
        {
            if(axis != 0)
                MIGRAPHX_THROW("when broadcasting tensor of size 1, axis should be 0");
            return {t, broadcast_shape.lens(), std::move(bcast_strides)};
        }
        else
        {
            assert(broadcast_shape.lens().size() - axis >= input.lens().size());
            if(!std::equal(
                   input.lens().begin(), input.lens().end(), broadcast_shape.lens().begin() + axis))
                MIGRAPHX_THROW("when broadcasting success sizes must match");
            std::copy(input.strides().begin(), input.strides().end(), bcast_strides.begin() + axis);
            return {t, broadcast_shape.lens(), std::move(bcast_strides)};
        }
    }
    argument compute(shape output_shape, std::vector<argument> args) const
    {
        return {std::move(output_shape), std::move(args.at(0).data)};
    }
    int output_alias(const std::vector<shape>&) const { return 0; }
};

struct multibroadcast
{
    std::vector<std::size_t> output_lens;

    template <class Self, class F>
    static auto reflect(Self& self, F f)
    {
        return pack(f(self.output_lens, "output_lens"));
    }

    std::string name() const { return "multibroadcast"; }

    shape compute_shape(std::vector<shape> inputs) const
    {
        check_shapes{inputs, *this}.has(1);
        auto t     = inputs.at(0).type();
        auto input = inputs.at(0);

        if(input.lens().empty())
            MIGRAPHX_THROW("inputs dimensions should be > 0");

        if(input.lens().size() > output_lens.size())
            MIGRAPHX_THROW("inputs dimensions should <= output size");

        std::vector<size_t> bcast_strides(output_lens.size(), 0);
        auto offset = output_lens.size() - input.lens().size();
        for(int i = input.lens().size() - 1; i >= 0; i--)
        {
            if(output_lens[i + offset] == input.lens()[i])
            {
                bcast_strides[i + offset] = input.strides()[i];
            }
        }
        return {t, output_lens, bcast_strides};
    }
    argument compute(shape output_shape, std::vector<argument> args) const
    {
        return {std::move(output_shape), std::move(args.at(0).data)};
    }
    int output_alias(const std::vector<shape>&) const { return 0; }
};

struct scalar
{
    shape scalar_bcast;

    std::string name() const { return "scalar"; }

    shape compute_shape(std::vector<shape> inputs) const
    {
        assert(check_shapes{inputs}.has(1).only_dims(1).size() == 1);
        auto t = inputs.at(0).type();
        std::vector<std::size_t> strides(scalar_bcast.lens().size(), 0);
        return {t, scalar_bcast.lens(), strides};
    }

    argument compute(shape output_shape, std::vector<argument> args) const
    {
        return {std::move(output_shape), std::move(args.at(0).data)};
    }
    int output_alias(const std::vector<shape>&) const { return 0; }
};

struct binary
{
    shape compute_shape(std::vector<shape> inputs) const
    {
        check_shapes{inputs}.has(2).same_type().same_dims();
        auto t    = inputs.at(0).type();
        auto lens = inputs.at(0).lens();
        return {t, lens};
    }
};

struct add : binary
{
    std::string name() const { return "add"; }
};

struct sub : binary
{
    std::string name() const { return "sub"; }
};

struct mul : binary
{
    std::string name() const { return "mul"; }
};

struct div : binary
{
    std::string name() const { return "div"; }
};

struct max : binary
{
    std::string name() const { return "max"; }
};

struct min : binary
{
    std::string name() const { return "min"; }
};

struct load
{
    shape s;
    std::size_t offset = 0;

    template <class Self, class F>
    static auto reflect(Self& self, F f)
    {
        return pack(f(self.s, "shape"), f(self.offset, "offset"));
    }

    std::string name() const { return "load"; }
    shape compute_shape(const std::vector<shape>& inputs) const
    {
        check_shapes{inputs}.has(1);
        return s;
    }
    argument compute(const shape&, const std::vector<argument>& args) const
    {
        return {s, args[0].data() + offset};
    }
    int output_alias(const std::vector<shape>&) const { return 0; }
};

struct outline
{
    shape s;

    template <class Self, class F>
    static auto reflect(Self& self, F f)
    {
        return pack(f(self.s, "shape"));
    }

    std::string name() const { return "outline"; }
    shape compute_shape(const std::vector<shape>& inputs) const
    {
        check_shapes{inputs, *this}.has(0);
        return s;
    }
    argument compute(const shape&, const std::vector<argument>&) const { return {s, nullptr}; }
};

struct rnn
{

    enum rnn_direction_t
    {
        forward,
        reverse,
        bidirectional,
    };

    std::size_t hidden_size = 1;
    std::vector<operation> actv_funcs{tanh{}};
    rnn_direction_t direction = forward;
    float clip                = 0.0f;

    std::string name() const { return "rnn"; }
    shape compute_shape(std::vector<shape> inputs) const
    {
        auto in_dims     = inputs[0].lens();
        auto hidden_dims = inputs[2].lens();
        if(hidden_size != hidden_dims[2])
        {
            MIGRAPHX_THROW("RNN: hidden size mismatch in attribute and input");
        }

        std::size_t num_directions = 1;
        if(direction == bidirectional)
        {
            num_directions = 2;
        }

        if(num_directions != hidden_dims[0])
        {
            MIGRAPHX_THROW("RNN: num_direction does not match the direction attribute");
        }

        std::vector<std::size_t> out_dims(in_dims);
        out_dims.insert(out_dims.begin() + 1, num_directions);
        out_dims.back() = hidden_size;

        return {inputs[0].type(), out_dims};
    }
};

<<<<<<< HEAD
struct gru
{
    enum gru_direction_t
    {
        forward,
        reverse,
        bidirectional,
    };

    std::size_t hidden_size = 1;
    std::vector<operation> actv_funcs{sigmoid{}, tanh{}};
    gru_direction_t direction = forward;
    float clip                = 0.0f;
    int linear_before_reset   = 0;

    std::string name() const { return "gru"; }
    shape compute_shape(std::vector<shape> inputs) const
    {
        auto in_dims     = inputs[0].lens();
        auto hidden_dims = inputs[2].lens();
        if(hidden_size != hidden_dims[2])
        {
            MIGRAPHX_THROW("GRU: hidden size mismatch in attribute and input");
        }

        std::size_t num_directions = 1;
        if(direction == bidirectional)
        {
            num_directions = 2;
        }

        if(num_directions != hidden_dims[0])
        {
            MIGRAPHX_THROW("GRU: num_direction does not match the direction attribute");
        }

        std::vector<std::size_t> out_dims(in_dims);
        out_dims.insert(out_dims.begin() + 1, num_directions);
        out_dims.back() = hidden_size;

        return {inputs[0].type(), out_dims};
=======
struct rnn_last_output
{
    std::string name() const { return "rnn_last_output"; }
    shape compute_shape(std::vector<shape> inputs) const
    {
        check_shapes{inputs, *this}.has(1);
        auto dims = inputs[0].lens();

        // remove the first dimension, remaing are output shape
        dims.erase(dims.begin());
        return {inputs[0].type(), dims};
>>>>>>> 62044b86
    }
};

} // namespace op
} // namespace MIGRAPHX_INLINE_NS
} // namespace migraphx

#endif<|MERGE_RESOLUTION|>--- conflicted
+++ resolved
@@ -640,11 +640,7 @@
 
 struct gather
 {
-<<<<<<< HEAD
-    mutable int axis = 0;
-=======
     int axis = 0;
->>>>>>> 62044b86
     std::string name() const { return "gather"; }
 
     shape compute_shape(std::vector<shape> inputs) const
@@ -653,20 +649,6 @@
         auto lens = inputs[0].lens();
         int n_dim = static_cast<int>(lens.size());
         if(axis >= n_dim || axis < -n_dim)
-<<<<<<< HEAD
-        {
-            MIGRAPHX_THROW("Gather: axis is out of range.");
-        }
-
-        // negative axis means counting dimensions from back
-        if(axis < 0)
-        {
-            axis += n_dim;
-        }
-
-        auto type  = inputs[0].type();
-        lens[axis] = inputs[1].elements();
-=======
         {
             MIGRAPHX_THROW("Gather: axis is out of range.");
         }
@@ -676,7 +658,6 @@
 
         auto type        = inputs[0].type();
         lens[axis_index] = inputs[1].elements();
->>>>>>> 62044b86
 
         return {type, lens};
     }
@@ -1128,7 +1109,6 @@
     }
 };
 
-<<<<<<< HEAD
 struct gru
 {
     enum gru_direction_t
@@ -1170,7 +1150,9 @@
         out_dims.back() = hidden_size;
 
         return {inputs[0].type(), out_dims};
-=======
+    }
+};
+
 struct rnn_last_output
 {
     std::string name() const { return "rnn_last_output"; }
@@ -1182,7 +1164,6 @@
         // remove the first dimension, remaing are output shape
         dims.erase(dims.begin());
         return {inputs[0].type(), dims};
->>>>>>> 62044b86
     }
 };
 
