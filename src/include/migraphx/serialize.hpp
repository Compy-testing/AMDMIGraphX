/*
 * The MIT License (MIT)
 *
 * Copyright (c) 2015-2022 Advanced Micro Devices, Inc. All rights reserved.
 *
 * Permission is hereby granted, free of charge, to any person obtaining a copy
 * of this software and associated documentation files (the "Software"), to deal
 * in the Software without restriction, including without limitation the rights
 * to use, copy, modify, merge, publish, distribute, sublicense, and/or sell
 * copies of the Software, and to permit persons to whom the Software is
 * furnished to do so, subject to the following conditions:
 *
 * The above copyright notice and this permission notice shall be included in
 * all copies or substantial portions of the Software.
 *
 * THE SOFTWARE IS PROVIDED "AS IS", WITHOUT WARRANTY OF ANY KIND, EXPRESS OR
 * IMPLIED, INCLUDING BUT NOT LIMITED TO THE WARRANTIES OF MERCHANTABILITY,
 * FITNESS FOR A PARTICULAR PURPOSE AND NONINFRINGEMENT.  IN NO EVENT SHALL THE
 * AUTHORS OR COPYRIGHT HOLDERS BE LIABLE FOR ANY CLAIM, DAMAGES OR OTHER
 * LIABILITY, WHETHER IN AN ACTION OF CONTRACT, TORT OR OTHERWISE, ARISING FROM,
 * OUT OF OR IN CONNECTION WITH THE SOFTWARE OR THE USE OR OTHER DEALINGS IN
 * THE SOFTWARE.
 */
#ifndef MIGRAPHX_GUARD_RTGLIB_SERIALIZE_HPP
#define MIGRAPHX_GUARD_RTGLIB_SERIALIZE_HPP

#include <migraphx/config.hpp>
#include <migraphx/value.hpp>
#include <migraphx/reflect.hpp>
#include <migraphx/requires.hpp>
#include <migraphx/optional.hpp>
#include <migraphx/rank.hpp>
#include <type_traits>

namespace migraphx {
inline namespace MIGRAPHX_INLINE_NS {

// Avoid implicit conversion with ADL lookup
template <class T>
void migraphx_to_value(value&, const T&) = delete;

template <class T>
value to_value(const T& x);

template <class T>
void from_value(const value& v, T& x);

template <class T>
T from_value(const value& v)
{
    T x{};
    from_value(v, x);
    return x;
}

namespace detail {

template <class T, MIGRAPHX_REQUIRES(std::is_empty<T>{})>
value to_value_impl(rank<0>, const T&)
{
    return value::object{};
}

template <class T>
auto to_value_impl(rank<1>, const T& x) -> decltype(std::tuple_size<T>{}, value{})
{
    value result = value::array{};
    repeat_c<std::tuple_size<T>{}>([&](auto i) { result.push_back(to_value(std::get<i>(x))); });
    return result;
}

template <class T>
auto to_value_impl(rank<2>, const T& x) -> decltype(x.begin(), x.end(), value{})
{
    value result = value::array{};
    for(auto&& y : x)
    {
        result.insert(to_value(y));
    }
    return result;
}

template <class T, MIGRAPHX_REQUIRES(is_reflectable<T>{})>
value to_value_impl(rank<3>, const T& x)
{
    value result = value::object{};
    reflect_each(x, [&](auto&& y, std::string name) { result.emplace(name, to_value(y)); });
    return result;
}

template <class T>
auto to_value_impl(rank<4>, const optional<T>& x)
{
    value result{};
    if(x.has_value())
<<<<<<< HEAD
        to_value(*x);
=======
        return to_value(*x);
>>>>>>> 77042e30
    return result;
}

template <class T, MIGRAPHX_REQUIRES(std::is_signed<T>{})>
value to_value_impl(rank<5>, const T& x)
{
    return std::int64_t{x};
}

template <class T, MIGRAPHX_REQUIRES(std::is_unsigned<T>{})>
value to_value_impl(rank<6>, const T& x)
{
    return std::uint64_t{x};
}

template <class T, MIGRAPHX_REQUIRES(std::is_floating_point<T>{})>
value to_value_impl(rank<7>, const T& x)
{
    return double{x};
}

template <class T, MIGRAPHX_REQUIRES(std::is_enum<T>{})>
value to_value_impl(rank<8>, const T& x)
{
    return x;
}

inline value to_value_impl(rank<9>, const std::string& x) { return x; }

template <class T>
auto to_value_impl(rank<10>, const T& x) -> decltype(migraphx_to_value(x))
{
    return migraphx_to_value(x);
}

template <class T>
auto to_value_impl(rank<11>, const T& x) -> decltype(x.to_value())
{
    return x.to_value();
}

template <class T>
auto to_value_impl(rank<12>, const T& x)
    -> decltype(migraphx_to_value(std::declval<value&>(), x), value{})
{
    value v;
    migraphx_to_value(v, x);
    return v;
}

template <class T, MIGRAPHX_REQUIRES(std::is_empty<T>{})>
void from_value_impl(rank<0>, const value& v, T& x)
{
    if(not v.is_object())
        MIGRAPHX_THROW("Expected an object");
    if(not v.get_object().empty())
        MIGRAPHX_THROW("Expected an empty object");
    x = T{};
}

template <class T>
auto from_value_impl(rank<1>, const value& v, T& x) -> decltype(std::tuple_size<T>{}, void())
{
    repeat_c<std::tuple_size<T>{}>(
        [&](auto i) { std::get<i>(x) = from_value<std::tuple_element_t<i, T>>(v[i]); });
}

template <class T>
auto from_value_impl(rank<2>, const value& v, T& x)
    -> decltype(x.insert(x.end(), *x.begin()), void())
{
    x.clear();
    for(auto&& e : v)
        x.insert(x.end(), from_value<typename T::value_type>(e));
}

template <class T, MIGRAPHX_REQUIRES(std::is_arithmetic<typename T::value_type>{})>
auto from_value_impl(rank<3>, const value& v, T& x)
    -> decltype(x.insert(x.end(), *x.begin()), void())
{
    x.clear();
    if(v.is_binary())
    {
        for(auto&& e : v.get_binary())
            x.insert(x.end(), e);
    }
    else
    {
        for(auto&& e : v)
            x.insert(x.end(), from_value<typename T::value_type>(e));
    }
}

template <class T>
<<<<<<< HEAD
auto from_value_impl(rank<4>, const value& v, T& x) -> decltype(x.insert(*x.begin()), void())
=======
auto from_value_impl(rank<4>, const value& v, T& x)
    -> decltype(x.insert(*x.begin()), std::declval<typename T::mapped_type>(), void())
>>>>>>> 77042e30
{
    x.clear();
    for(auto&& e : v)
        x.emplace(e.get_key(), from_value<typename T::mapped_type>(e));
}

template <class T, MIGRAPHX_REQUIRES(is_reflectable<T>{})>
void from_value_impl(rank<5>, const value& v, T& x)
{
    reflect_each(x, [&](auto& y, const std::string& name) {
        using type = std::decay_t<decltype(y)>;
        if(v.contains(name))
            y = from_value<type>(v.at(name).without_key());
    });
}

template <class T>
void from_value_impl(rank<6>, const value& v, optional<T>& x)
<<<<<<< HEAD
{
    if(not v.is_null())
        x = from_value<T>(v);
}

template <class T, MIGRAPHX_REQUIRES(std::is_arithmetic<T>{})>
void from_value_impl(rank<7>, const value& v, T& x)
=======
>>>>>>> 77042e30
{
    if(not v.is_null())
        x = from_value<T>(v);
}

<<<<<<< HEAD
template <class T, MIGRAPHX_REQUIRES(std::is_enum<T>{})>
void from_value_impl(rank<8>, const value& v, T& x)
=======
template <class T, MIGRAPHX_REQUIRES(std::is_arithmetic<T>{} or std::is_enum<T>{})>
void from_value_impl(rank<7>, const value& v, T& x)
>>>>>>> 77042e30
{
    x = v.to<T>();
}

<<<<<<< HEAD
inline void from_value_impl(rank<9>, const value& v, std::string& x) { x = v.to<std::string>(); }

template <class T>
auto from_value_impl(rank<10>, const value& v, T& x) -> decltype(x.from_value(v), void())
=======
inline void from_value_impl(rank<8>, const value& v, std::string& x) { x = v.to<std::string>(); }

template <class T>
auto from_value_impl(rank<9>, const value& v, T& x) -> decltype(x.from_value(v), void())
>>>>>>> 77042e30
{
    x.from_value(v);
}

template <class T>
<<<<<<< HEAD
auto from_value_impl(rank<11>, const value& v, T& x) -> decltype(migraphx_from_value(v, x), void())
=======
auto from_value_impl(rank<10>, const value& v, T& x) -> decltype(migraphx_from_value(v, x), void())
>>>>>>> 77042e30
{
    migraphx_from_value(v, x);
}

} // namespace detail

template <class T>
value to_value(const T& x)
{
    return detail::to_value_impl(rank<12>{}, x);
}

template <class T>
void from_value(const value& v, T& x)
{
<<<<<<< HEAD
    detail::from_value_impl(rank<11>{}, v, x);
=======
    detail::from_value_impl(rank<10>{}, v, x);
>>>>>>> 77042e30
}

} // namespace MIGRAPHX_INLINE_NS
} // namespace migraphx

#endif<|MERGE_RESOLUTION|>--- conflicted
+++ resolved
@@ -93,11 +93,7 @@
 {
     value result{};
     if(x.has_value())
-<<<<<<< HEAD
-        to_value(*x);
-=======
         return to_value(*x);
->>>>>>> 77042e30
     return result;
 }
 
@@ -192,12 +188,8 @@
 }
 
 template <class T>
-<<<<<<< HEAD
-auto from_value_impl(rank<4>, const value& v, T& x) -> decltype(x.insert(*x.begin()), void())
-=======
 auto from_value_impl(rank<4>, const value& v, T& x)
     -> decltype(x.insert(*x.begin()), std::declval<typename T::mapped_type>(), void())
->>>>>>> 77042e30
 {
     x.clear();
     for(auto&& e : v)
@@ -216,53 +208,27 @@
 
 template <class T>
 void from_value_impl(rank<6>, const value& v, optional<T>& x)
-<<<<<<< HEAD
 {
     if(not v.is_null())
         x = from_value<T>(v);
 }
 
-template <class T, MIGRAPHX_REQUIRES(std::is_arithmetic<T>{})>
-void from_value_impl(rank<7>, const value& v, T& x)
-=======
->>>>>>> 77042e30
-{
-    if(not v.is_null())
-        x = from_value<T>(v);
-}
-
-<<<<<<< HEAD
-template <class T, MIGRAPHX_REQUIRES(std::is_enum<T>{})>
-void from_value_impl(rank<8>, const value& v, T& x)
-=======
 template <class T, MIGRAPHX_REQUIRES(std::is_arithmetic<T>{} or std::is_enum<T>{})>
 void from_value_impl(rank<7>, const value& v, T& x)
->>>>>>> 77042e30
 {
     x = v.to<T>();
 }
 
-<<<<<<< HEAD
-inline void from_value_impl(rank<9>, const value& v, std::string& x) { x = v.to<std::string>(); }
-
-template <class T>
-auto from_value_impl(rank<10>, const value& v, T& x) -> decltype(x.from_value(v), void())
-=======
 inline void from_value_impl(rank<8>, const value& v, std::string& x) { x = v.to<std::string>(); }
 
 template <class T>
 auto from_value_impl(rank<9>, const value& v, T& x) -> decltype(x.from_value(v), void())
->>>>>>> 77042e30
 {
     x.from_value(v);
 }
 
 template <class T>
-<<<<<<< HEAD
-auto from_value_impl(rank<11>, const value& v, T& x) -> decltype(migraphx_from_value(v, x), void())
-=======
 auto from_value_impl(rank<10>, const value& v, T& x) -> decltype(migraphx_from_value(v, x), void())
->>>>>>> 77042e30
 {
     migraphx_from_value(v, x);
 }
@@ -278,11 +244,7 @@
 template <class T>
 void from_value(const value& v, T& x)
 {
-<<<<<<< HEAD
-    detail::from_value_impl(rank<11>{}, v, x);
-=======
     detail::from_value_impl(rank<10>{}, v, x);
->>>>>>> 77042e30
 }
 
 } // namespace MIGRAPHX_INLINE_NS
