--- conflicted
+++ resolved
@@ -76,19 +76,11 @@
                        }
                        else if(a.within_range(b))
                        {
-<<<<<<< HEAD
-                           return a;
+                           return shape::dynamic_dimension{a.min, a.max};
                        }
                        else if(b.within_range(a))
                        {
-                           return b;
-=======
-                           return shape::dynamic_dimension{a.min, a.max};
-                       }
-                       else if(b.within_range(a))
-                       {
                            return shape::dynamic_dimension{b.min, b.max};
->>>>>>> 0978db38
                        }
                        else
                        {
