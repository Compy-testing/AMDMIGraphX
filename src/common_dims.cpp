--- conflicted
+++ resolved
@@ -163,10 +163,7 @@
     if(elements(dims) == elements(idims))
         return dims;
     // Bail for now since its ambiguous which axes map can be used
-<<<<<<< HEAD
-=======
     // TODO: Check for similiarity
->>>>>>> f0cb545c
     if(axes_map1.size() == axes_map2.size())
         return {};
     const auto* axes_map = get_axes_map(idims.size());
