--- conflicted
+++ resolved
@@ -73,14 +73,6 @@
              returns='bool',
              const=True)
 
-<<<<<<< HEAD
-def auto_handle(*args, **kwargs):
-
-    def with_handle(f):
-        return api.handle('migraphx_' + f.__name__, 'migraphx::' + f.__name__,
-                          *args, **kwargs)(f)
-=======
->>>>>>> 0e6ee3f7
 
 @api.handle('migraphx_dynamic_dimensions',
             'std::vector<migraphx::shape::dynamic_dimension>')
