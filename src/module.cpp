--- conflicted
+++ resolved
@@ -392,20 +392,14 @@
 }
 
 std::vector<instruction_ref>
-<<<<<<< HEAD
-module::insert_module_instructions(instruction_ref ins,
-                                   const_module_ref m,
-                                   std::unordered_map<instruction_ref, instruction_ref> map_ins)
-=======
 module::add_instructions(const std::vector<instruction_ref>& instructions,
                          std::unordered_map<instruction_ref, instruction_ref> map_ins)
->>>>>>> 2783c649
 {
     return this->insert_instructions(this->end(), instructions, std::move(map_ins));
 }
 
 std::vector<instruction_ref>
-module::add_instructions(module_ref m, std::unordered_map<instruction_ref, instruction_ref> map_ins)
+module::add_instructions(const_module_ref m, std::unordered_map<instruction_ref, instruction_ref> map_ins)
 {
     return this->insert_instructions(this->end(), m, std::move(map_ins));
 }
@@ -427,7 +421,7 @@
 }
 
 std::vector<instruction_ref> module::insert_instructions(
-    instruction_ref ins, module_ref m, std::unordered_map<instruction_ref, instruction_ref> map_ins)
+    instruction_ref ins, const_module_ref m, std::unordered_map<instruction_ref, instruction_ref> map_ins)
 {
     return insert_generic_instructions(*this, ins, iterator_for(*m), std::move(map_ins));
 }
