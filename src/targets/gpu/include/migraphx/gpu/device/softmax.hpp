--- conflicted
+++ resolved
@@ -10,11 +10,7 @@
 namespace gpu {
 namespace device {
 
-<<<<<<< HEAD
-void softmax(hipStream_t stream, const argument& result, const argument& arg, int axis);
-=======
-argument softmax(hipStream_t stream, argument result, argument arg, int axis);
->>>>>>> 8be483c5
+void softmax(hipStream_t stream, argument result, argument arg, int axis);
 
 } // namespace device
 } // namespace gpu
