--- conflicted
+++ resolved
@@ -35,13 +35,8 @@
 
 // in_data is in shared memory
 template <class Op>
-<<<<<<< HEAD
-__device__ __half2
-block_reduce(__half2* buffer, index_int batch_item_num, index_int tid, index_int block_size, Op op)
-=======
 __device__ __half2 block_reduce_half2(
     __half2* buffer, index_int batch_item_num, index_int tid, index_int block_size, Op op)
->>>>>>> 401d0f68
 {
     __syncthreads();
     for(index_int s = block_size; s > 0; s >>= 1)
@@ -60,11 +55,7 @@
 }
 
 __global__ void
-<<<<<<< HEAD
-softmax_kernel(void* data_in, index_int batch_item_num, index_int block_size, void* data_out)
-=======
 softmax_kernel_half2(void* data_in, index_int batch_item_num, index_int block_size, void* data_out)
->>>>>>> 401d0f68
 {
     __half2* input  = reinterpret_cast<__half2*>(data_in);
     __half2* output = reinterpret_cast<__half2*>(data_out);
@@ -82,11 +73,7 @@
     }
 
     auto batch_max =
-<<<<<<< HEAD
-        block_reduce(in_data_reduce, batch_item_num, threadIdx.x, block_size, half2_max{});
-=======
         block_reduce_half2(in_data_reduce, batch_item_num, threadIdx.x, block_size, half2_max{});
->>>>>>> 401d0f68
 
     for(int i = threadIdx.x; i < batch_item_num; i += block_size)
     {
@@ -95,11 +82,7 @@
     }
 
     auto batch_sum =
-<<<<<<< HEAD
-        block_reduce(in_data_reduce, batch_item_num, threadIdx.x, block_size, half2_sum{});
-=======
         block_reduce_half2(in_data_reduce, batch_item_num, threadIdx.x, block_size, half2_sum{});
->>>>>>> 401d0f68
 
     for(int i = threadIdx.x; i < batch_item_num; i += block_size)
     {
@@ -109,13 +92,8 @@
 
 // in_data is in shared memory
 template <class Op>
-<<<<<<< HEAD
-__device__ __half
-block_reduce2(__half* data, index_int batch_item_num, index_int tid, index_int block_size, Op op)
-=======
 __device__ __half block_reduce_half(
     __half* data, index_int batch_item_num, index_int tid, index_int block_size, Op op)
->>>>>>> 401d0f68
 {
     __syncthreads();
     for(index_int s = block_size / 2; s > 0; s >>= 1)
@@ -131,11 +109,7 @@
 }
 
 __global__ void
-<<<<<<< HEAD
-softmax_kernel2(void* data_in, index_int batch_item_num, index_int block_size, void* data_out)
-=======
 softmax_kernel_half(void* data_in, index_int batch_item_num, index_int block_size, void* data_out)
->>>>>>> 401d0f68
 {
     __half* input  = reinterpret_cast<__half*>(data_in);
     __half* output = reinterpret_cast<__half*>(data_out);
@@ -151,24 +125,16 @@
         in_data_reduce[i] = d;
     }
 
-<<<<<<< HEAD
-    auto batch_max = block_reduce2(in_data_reduce, batch_item_num, threadIdx.x, block_size, max{});
-=======
     auto batch_max =
         block_reduce_half(in_data_reduce, batch_item_num, threadIdx.x, block_size, max{});
->>>>>>> 401d0f68
     for(int i = threadIdx.x; i < batch_item_num; i += block_size)
     {
         in_data[i]        = __float2half(::exp(__half2float(in_data[i]) - __half2float(batch_max)));
         in_data_reduce[i] = in_data[i];
     }
 
-<<<<<<< HEAD
-    auto batch_sum = block_reduce2(in_data_reduce, batch_item_num, threadIdx.x, block_size, sum{});
-=======
     auto batch_sum =
         block_reduce_half(in_data_reduce, batch_item_num, threadIdx.x, block_size, sum{});
->>>>>>> 401d0f68
     for(int i = threadIdx.x; i < batch_item_num; i += block_size)
     {
         output[i + start] = __float2half(__half2float(in_data[i]) / __half2float(batch_sum));
@@ -197,11 +163,7 @@
                 int block_num         = batch_shape.elements();
                 int shared_size       = batch_item_num * 2 * result.get_shape().type_size();
                 half2_block_size      = half2_block_size / 4;
-<<<<<<< HEAD
-                softmax_kernel<<<block_num, half2_block_size, shared_size, stream>>>(
-=======
                 softmax_kernel_half2<<<block_num, half2_block_size, shared_size, stream>>>(
->>>>>>> 401d0f68
                     arg.data(), batch_item_num, half2_block_size, result.data());
             }
             else
