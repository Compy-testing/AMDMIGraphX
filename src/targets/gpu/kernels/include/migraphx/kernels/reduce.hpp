--- conflicted
+++ resolved
@@ -175,8 +175,6 @@
 template <class T>
 using is_inner_storage = is_base_of<inner_storage_tag, remove_cv_t<remove_reference_t<T>>>;
 
-<<<<<<< HEAD
-=======
 template <class Size, class F>
 struct lazy_inner_storage : inner_storage_tag
 {
@@ -196,7 +194,6 @@
     return {{}, f};
 }
 
->>>>>>> 77042e30
 template <class R, class F>
 struct storage_access : F
 {
@@ -301,8 +298,6 @@
         });
     }
 
-<<<<<<< HEAD
-=======
     template <class F>
     __device__ auto lazy_inner(F f) const
     {
@@ -311,7 +306,6 @@
         });
     }
 
->>>>>>> 77042e30
     template <class Op, class T, class Read>
     __device__ auto reduce(Op op, T init, Read read) const
     {
@@ -390,7 +384,6 @@
 
         template <class F, class N, class... Ts>
         __device__ void inner_void_impl(F f, N n, Ts&&... xs) const
-<<<<<<< HEAD
         {
             idx.local_stride(n, [&](auto j, auto d) { f(xs(j, d)...); });
         }
@@ -398,15 +391,6 @@
         template <class R, class F, class N, class... Ts>
         __device__ auto inner_impl(F f, N n, Ts&&... xs) const
         {
-=======
-        {
-            idx.local_stride(n, [&](auto j, auto d) { f(xs(j, d)...); });
-        }
-
-        template <class R, class F, class N, class... Ts>
-        __device__ auto inner_impl(F f, N n, Ts&&... xs) const
-        {
->>>>>>> 77042e30
             using max_iterations = decltype(idx.max_local_stride_iterations(n));
             inner_storage<R, max_iterations{}, N> storage;
             idx.local_stride(n, [&](auto j, auto d) { storage(j, d) = f(xs(j, d)...); });
@@ -440,28 +424,6 @@
         index idx;
         Slicer slice;
 
-<<<<<<< HEAD
-        template <class Size, class F>
-        struct inner_storage : inner_storage_tag
-        {
-            using type = remove_reference_t<decltype(declval<F>()(0, _c<0>))>;
-            F f;
-            constexpr Size rsize() const { return {}; }
-            template <class U, class V>
-            constexpr auto operator()(U j, V d) const
-            {
-                return f(j, d);
-            }
-        };
-
-        template <class Size, class F>
-        constexpr inner_storage<Size, F> make_inner_storage(Size, F f)
-        {
-            return {f};
-        }
-
-=======
->>>>>>> 77042e30
         template <class Op, class T, class Read, class N, class... Ts>
         __device__ auto reduce_impl(Op op, T init, Read read, N n, Ts&&... xs) const
         {
@@ -486,11 +448,7 @@
         template <class R, class F, class N, class... Ts>
         __device__ auto inner_impl(F f, N n, Ts&&... xs) const
         {
-<<<<<<< HEAD
-            return make_inner_storage(n, [=](auto j, auto d) { return f(xs(j, d)...); });
-=======
             return make_lazy_inner_storage(n, [=](auto j, auto d) { return f(xs(j, d)...); });
->>>>>>> 77042e30
         }
     };
 
@@ -520,34 +478,9 @@
         index idx;
         Slicer slice;
 
-<<<<<<< HEAD
-        template <class Size, class F>
-        struct inner_storage : inner_storage_tag
-        {
-            using type = remove_reference_t<decltype(declval<F>()(0, _c<0>))>;
-            F f;
-            constexpr Size rsize() const { return {}; }
-            template <class U, class V>
-            constexpr auto operator()(U j, V d) const
-            {
-                return f(j, d);
-            }
-        };
-
-        template <class Size, class F>
-        constexpr inner_storage<Size, F> make_inner_storage(Size, F f)
-        {
-            return {f};
-        }
-
         template <class Op, class T, class Read, class N, class U, class... Us>
         __device__ auto reduce_impl(Op op, T init, Read read, N n, U&& x, Us&&... xs) const
         {
-=======
-        template <class Op, class T, class Read, class N, class U, class... Us>
-        __device__ auto reduce_impl(Op op, T init, Read read, N n, U&& x, Us&&... xs) const
-        {
->>>>>>> 77042e30
             using type = remove_reference_t<decltype(x(0, _c<0>))>;
             type r     = init;
             for(index_int j = 0; j < n; j++)
@@ -575,11 +508,7 @@
         template <class R, class F, class N, class... Ts>
         __device__ auto inner_impl(F f, N n, Ts&&... xs) const
         {
-<<<<<<< HEAD
-            return make_inner_storage(n, [=](auto j, auto d) { return f(xs(j, d)...); });
-=======
             return make_lazy_inner_storage(n, [=](auto j, auto d) { return f(xs(j, d)...); });
->>>>>>> 77042e30
         }
     };
     template <class Slicer>
