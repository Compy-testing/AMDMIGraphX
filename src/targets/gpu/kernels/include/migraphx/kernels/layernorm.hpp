/*
 * The MIT License (MIT)
 *
 * Copyright (c) 2015-2022 Advanced Micro Devices, Inc. All rights reserved.
 *
 * Permission is hereby granted, free of charge, to any person obtaining a copy
 * of this software and associated documentation files (the "Software"), to deal
 * in the Software without restriction, including without limitation the rights
 * to use, copy, modify, merge, publish, distribute, sublicense, and/or sell
 * copies of the Software, and to permit persons to whom the Software is
 * furnished to do so, subject to the following conditions:
 *
 * The above copyright notice and this permission notice shall be included in
 * all copies or substantial portions of the Software.
 *
 * THE SOFTWARE IS PROVIDED "AS IS", WITHOUT WARRANTY OF ANY KIND, EXPRESS OR
 * IMPLIED, INCLUDING BUT NOT LIMITED TO THE WARRANTIES OF MERCHANTABILITY,
 * FITNESS FOR A PARTICULAR PURPOSE AND NONINFRINGEMENT.  IN NO EVENT SHALL THE
 * AUTHORS OR COPYRIGHT HOLDERS BE LIABLE FOR ANY CLAIM, DAMAGES OR OTHER
 * LIABILITY, WHETHER IN AN ACTION OF CONTRACT, TORT OR OTHERWISE, ARISING FROM,
 * OUT OF OR IN CONNECTION WITH THE SOFTWARE OR THE USE OR OTHER DEALINGS IN
 * THE SOFTWARE.
 */
#ifndef MIGRAPHX_GUARD_KERNELS_LAYERNORM_HPP
#define MIGRAPHX_GUARD_KERNELS_LAYERNORM_HPP
#include <migraphx/kernels/reduce.hpp>
#include <migraphx/kernels/ops.hpp>
#include <migraphx/kernels/vec.hpp>
#include <migraphx/kernels/print.hpp>

namespace migraphx {

template <class T, index_int N, class Op>
constexpr auto vec_reduce(const array<T, N>& a, Op op)
{
    return a.apply([&](auto x) { return vec_reduce(x, op); });
}

template <index_int Axis,
          class F,
          class BinOp,
          class Output,
          class Input1,
          class Input2,
          class... Inputs>
__device__ void generic_binary_layernorm(
    F compute, BinOp op, float eps, Output output, Input1 input1, Input2 input2, Inputs... inputs)
{
    using block         = reduce::auto_block<reduce::reduce_elements_with_axis<Input1, Axis>()>;
    using reduce_output = reduce::with_axis<Input1, Axis>;
<<<<<<< HEAD
    block::template run<reduce_output>([&](auto, auto r) {
        auto input       = r.inner([&](auto x1, auto x2) { return op(x1, x2); })(input1, input2);
        using value_type = typename Input1::type;
        constexpr auto relements = r.template elements<Input1>();
        auto means = r.reduce(op::sum{}, make_array<vec_type<value_type>>(0, 0), [&](auto x) {
            return make_array(x, x * x) * vec_type<value_type>{1.0 / relements};
=======

    block::template run<reduce_output>([&](auto, auto r) {
        auto input       = r.inner([&](auto x1, auto x2) { return op(x1, x2); })(input1, input2);
        using value_type = typename Input1::type;
        constexpr auto relements   = r.template elements<Input1>();
        constexpr auto relements_r = vec_type<value_type>{1.0 / relements};
        auto relements_rsqrt       = sqrt(relements_r);

        auto means = r.reduce(op::sum{}, make_array<vec_type<value_type>>(0, 0), [&](auto x) {
            auto x_out = x * relements_r;
            // dividing x by sqrt(relements) before squaring allows computing higher values
            // before overflow in low precision
            auto x2_sqrt = x * relements_rsqrt;
            return make_array(x_out, x2_sqrt * x2_sqrt);
>>>>>>> 77042e30
        })(input);

        auto mean_x        = means[0];
        auto mean_x2       = means[1];
        auto variance      = mean_x2 - (mean_x * mean_x);
        value_type eps_val = eps; // implicit conversion for eps

        r.inner([&](auto& y, auto x, auto... xs) {
            auto m = x - mean_x;

            // m * rsqrt(mean(m ^ 2) + epsilon)
            y = compute(m * rsqrt(variance + eps_val), xs...);
        })(output, input, inputs...);
    });
}

template <index_int Axis, class F, class Output, class Input, class... Inputs>
__device__ void layernorm(F compute, float eps, Output output, Input input, Inputs... inputs)
{
    generic_binary_layernorm<Axis>(
        compute, [](auto x, auto) { return x; }, eps, output, input, input, inputs...);
}

template <index_int Axis, class F, class Output, class Input1, class Input2, class... Inputs>
__device__ void
add_layernorm(F compute, float eps, Output output, Input1 input1, Input2 input2, Inputs... inputs)
{
    generic_binary_layernorm<Axis>(
        compute, [](auto x1, auto x2) { return x1 + x2; }, eps, output, input1, input2, inputs...);
}

} // namespace migraphx
#endif // MIGRAPHX_GUARD_KERNELS_LAYERNORM_HPP<|MERGE_RESOLUTION|>--- conflicted
+++ resolved
@@ -48,14 +48,6 @@
 {
     using block         = reduce::auto_block<reduce::reduce_elements_with_axis<Input1, Axis>()>;
     using reduce_output = reduce::with_axis<Input1, Axis>;
-<<<<<<< HEAD
-    block::template run<reduce_output>([&](auto, auto r) {
-        auto input       = r.inner([&](auto x1, auto x2) { return op(x1, x2); })(input1, input2);
-        using value_type = typename Input1::type;
-        constexpr auto relements = r.template elements<Input1>();
-        auto means = r.reduce(op::sum{}, make_array<vec_type<value_type>>(0, 0), [&](auto x) {
-            return make_array(x, x * x) * vec_type<value_type>{1.0 / relements};
-=======
 
     block::template run<reduce_output>([&](auto, auto r) {
         auto input       = r.inner([&](auto x1, auto x2) { return op(x1, x2); })(input1, input2);
@@ -70,7 +62,6 @@
             // before overflow in low precision
             auto x2_sqrt = x * relements_rsqrt;
             return make_array(x_out, x2_sqrt * x2_sqrt);
->>>>>>> 77042e30
         })(input);
 
         auto mean_x        = means[0];
