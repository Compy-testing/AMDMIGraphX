/*
 * The MIT License (MIT)
 *
 * Copyright (c) 2015-2022 Advanced Micro Devices, Inc. All rights reserved.
 *
 * Permission is hereby granted, free of charge, to any person obtaining a copy
 * of this software and associated documentation files (the "Software"), to deal
 * in the Software without restriction, including without limitation the rights
 * to use, copy, modify, merge, publish, distribute, sublicense, and/or sell
 * copies of the Software, and to permit persons to whom the Software is
 * furnished to do so, subject to the following conditions:
 *
 * The above copyright notice and this permission notice shall be included in
 * all copies or substantial portions of the Software.
 *
 * THE SOFTWARE IS PROVIDED "AS IS", WITHOUT WARRANTY OF ANY KIND, EXPRESS OR
 * IMPLIED, INCLUDING BUT NOT LIMITED TO THE WARRANTIES OF MERCHANTABILITY,
 * FITNESS FOR A PARTICULAR PURPOSE AND NONINFRINGEMENT.  IN NO EVENT SHALL THE
 * AUTHORS OR COPYRIGHT HOLDERS BE LIABLE FOR ANY CLAIM, DAMAGES OR OTHER
 * LIABILITY, WHETHER IN AN ACTION OF CONTRACT, TORT OR OTHERWISE, ARISING FROM,
 * OUT OF OR IN CONNECTION WITH THE SOFTWARE OR THE USE OR OTHER DEALINGS IN
 * THE SOFTWARE.
 */
#ifndef MIGRAPHX_GUARD_KERNELS_LAYERNORM_HPP
#define MIGRAPHX_GUARD_KERNELS_LAYERNORM_HPP
#include <migraphx/kernels/reduce.hpp>
#include <migraphx/kernels/ops.hpp>
#include <migraphx/kernels/print.hpp>

namespace migraphx {

template <class T, index_int N, class Op>
constexpr auto vec_reduce(const array<T, N>& a, Op op)
{
    return a.apply([&](auto x) { return vec_reduce(x, op); });
}

template <index_int Axis,
          class F,
          class BinOp,
          class Output,
          class Input1,
          class Input2,
          class... Inputs>
__device__ void generic_binary_layernorm(
    F compute, BinOp op, float eps, Output output, Input1 input1, Input2 input2, Inputs... inputs)
{
    using reduce_output = reduce::with_axis<Input1, Axis>;
    reduce::block::run<reduce_output>([&](auto, auto r) {
        using value_type         = typename Input1::type;
        constexpr auto relements = r.template elements<Input1>();
        auto means =
            r.reduce(op::sum{}, make_array<vec_type<value_type>>(0, 0), [&](auto x1, auto x2) {
                auto x = op(x1, x2);
                return make_array(x, x * x) * vec_type<value_type>{1.0 / relements};
            })(input1, input2);

<<<<<<< HEAD
        auto mean_x        = means[0];
        auto mean_x2       = means[1];
        auto variance      = mean_x2 - (mean_x * mean_x);
        value_type eps_val = eps; // implicit conversion for eps
=======
        auto mean_x   = means[0];
        auto mean_x2  = means[1];
        auto variance = mean_x2 - (mean_x * mean_x);
>>>>>>> 97a1ed2d

        r.inner([&](auto& y, auto x1, auto x2, auto... xs) {
            auto x = op(x1, x2);
            auto m = x - mean_x;
<<<<<<< HEAD
            // m * rsqrt(mean(m ^ 2) + epsilon)
            y = compute(m * rsqrt(variance + eps_val), xs...);
=======
            // m * rsqrt(mean(m ^ 2) + 1e-12)
            y = compute(m * rsqrt(variance + value_type{1e-12}), xs...);
>>>>>>> 97a1ed2d
        })(output, input1, input2, inputs...);
    });
}

template <index_int Axis, class F, class Output, class Input, class... Inputs>
__device__ void layernorm(F compute, float eps, Output output, Input input, Inputs... inputs)
{
    generic_binary_layernorm<Axis>(
        compute, [](auto x, auto) { return x; }, eps, output, input, input, inputs...);
}

template <index_int Axis, class F, class Output, class Input1, class Input2, class... Inputs>
__device__ void
add_layernorm(F compute, float eps, Output output, Input1 input1, Input2 input2, Inputs... inputs)
{
    generic_binary_layernorm<Axis>(
        compute, [](auto x1, auto x2) { return x1 + x2; }, eps, output, input1, input2, inputs...);
}

} // namespace migraphx
#endif // MIGRAPHX_GUARD_KERNELS_LAYERNORM_HPP<|MERGE_RESOLUTION|>--- conflicted
+++ resolved
@@ -55,27 +55,17 @@
                 return make_array(x, x * x) * vec_type<value_type>{1.0 / relements};
             })(input1, input2);
 
-<<<<<<< HEAD
         auto mean_x        = means[0];
         auto mean_x2       = means[1];
         auto variance      = mean_x2 - (mean_x * mean_x);
         value_type eps_val = eps; // implicit conversion for eps
-=======
-        auto mean_x   = means[0];
-        auto mean_x2  = means[1];
-        auto variance = mean_x2 - (mean_x * mean_x);
->>>>>>> 97a1ed2d
 
         r.inner([&](auto& y, auto x1, auto x2, auto... xs) {
             auto x = op(x1, x2);
             auto m = x - mean_x;
-<<<<<<< HEAD
+
             // m * rsqrt(mean(m ^ 2) + epsilon)
             y = compute(m * rsqrt(variance + eps_val), xs...);
-=======
-            // m * rsqrt(mean(m ^ 2) + 1e-12)
-            y = compute(m * rsqrt(variance + value_type{1e-12}), xs...);
->>>>>>> 97a1ed2d
         })(output, input1, input2, inputs...);
     });
 }
