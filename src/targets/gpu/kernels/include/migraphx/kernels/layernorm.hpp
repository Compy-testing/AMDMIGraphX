--- conflicted
+++ resolved
@@ -48,17 +48,10 @@
     using reduce_output = reduce::with_axis<Input1, Axis>;
     reduce::block::run<reduce_output>([&](auto, auto r) {
         using value_type         = typename Input1::type;
-        using reduce_type         = vec_type<value_type>;
         constexpr auto relements = r.template elements<Input1>();
-<<<<<<< HEAD
-        auto means = r.reduce(op::sum{}, make_array<reduce_type>(0, 0), [&](auto x1, auto x2) {
-            auto x = op(x1, x2);
-            return make_array(vec_reduce(x, op::sum{}), vec_reduce(x * x, op::sum{})) / reduce_type{relements};
-=======
         auto means = r.reduce(op::sum{}, make_array<vec_type<value_type>>(0, 0), [&](auto x1, auto x2) {
             auto x = op(x1, x2);
             return make_array(x, x * x) / vec_type<value_type>{relements};
->>>>>>> d36f72c5
         })(input1, input2);
 
         auto mean_x  = means[0];
