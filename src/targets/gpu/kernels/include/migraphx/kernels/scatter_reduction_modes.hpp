--- conflicted
+++ resolved
@@ -29,17 +29,11 @@
 #include <migraphx/kernels/debug.hpp>
 
 #ifndef MIGRAPHX_ALLOW_ATOMIC_CAS
-<<<<<<< HEAD
-#define MIGRAPHX_ALLOW_ATOMIC_CAS 0
-#endif
-
-=======
 // NOLINTNEXTLINE
 #define MIGRAPHX_ALLOW_ATOMIC_CAS 0
 #endif
 
 // NOLINTNEXTLINE
->>>>>>> 070c2e7f
 #define MIGRAPHX_ATOMIC_CAS_WARNING() \
     MIGRAPHX_ASSERT(MIGRAPHX_ALLOW_ATOMIC_CAS and "Using atomicCAS is slow")
 
@@ -68,6 +62,15 @@
             MIGRAPHX_ATOMIC_CAS_WARNING();
             atomicAdd(&x, T(y));
         }
+        if constexpr(is_same<T, float>{} or is_same<T, double>{})
+        {
+            unsafeAtomicAdd(&x, T(y));
+        }
+        else
+        {
+            MIGRAPHX_ATOMIC_CAS_WARNING();
+            atomicAdd(&x, T(y));
+        }
     }
 };
 
@@ -77,12 +80,15 @@
     MIGRAPHX_DEVICE_CONSTEXPR void operator()(T& x, U y) const
     {
         MIGRAPHX_ATOMIC_CAS_WARNING();
+        MIGRAPHX_ATOMIC_CAS_WARNING();
         T old = x;
         T assumed;
         do
         {
             assumed = old;
             old     = atomicCAS(&x, assumed, assumed * y);
+#pragma clang diagnostic push
+#pragma clang diagnostic ignored "-Wfloat-equal"
 #pragma clang diagnostic push
 #pragma clang diagnostic ignored "-Wfloat-equal"
         } while(assumed != old);
@@ -96,6 +102,7 @@
     MIGRAPHX_DEVICE_CONSTEXPR void operator()(T& x, U y) const
     {
         atomicMax(&x, T(y));
+        atomicMax(&x, T(y));
     }
 };
 
@@ -105,6 +112,7 @@
     MIGRAPHX_DEVICE_CONSTEXPR void operator()(T& x, U y) const
     {
         atomicMin(&x, T(y));
+        atomicMin(&x, T(y));
     }
 };
 
