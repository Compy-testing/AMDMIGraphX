--- conflicted
+++ resolved
@@ -131,11 +131,7 @@
     compile_gen.cpp
     compile_hip.cpp
     compile_hip_code_object.cpp
-<<<<<<< HEAD
-=======
-    compile_miopen.cpp
     compile_pointwise.cpp
->>>>>>> 968de087
     compiler.cpp
     device_name.cpp
     fuse_ck.cpp
