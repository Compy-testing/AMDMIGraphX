--- conflicted
+++ resolved
@@ -73,17 +73,6 @@
         options.virtual_inputs = reduce_dims(inputs);
         options.params         = "-Wno-float-equal";
         auto axis              = find_fast_axis(options.virtual_inputs);
-<<<<<<< HEAD
-        auto vec_size          = vectorize_elements(axis, options.virtual_inputs);
-        auto preloads          = preload(axis, options.virtual_inputs);
-        auto is_preloading =
-            std::accumulate(preloads.begin(), preloads.end(), false, std::logical_or<>{});
-        options.kernel_name = v.get("kernel", "kernel");
-        options.set_launch_params(v,
-                                  compute_global_for(ctx,
-                                                     options.output.elements() / vec_size,
-                                                     oversubscribe_if(not is_preloading)));
-=======
         auto vec               = vectorize::elements(axis, options.virtual_inputs);
         auto preloads          = preload::broadcasts(axis, options.virtual_inputs);
         options.set_launch_params(
@@ -91,7 +80,6 @@
             compute_global_for(ctx,
                                options.output.elements() / vec.size,
                                oversubscribe_if(not preloads.is_preloading())));
->>>>>>> c84154b8
         auto src = interpolate_string(pointwise_kernel,
                                       {{"kernel", options.kernel_name},
                                        {"params", enum_params(inputs.size(), "void * private_p")},
