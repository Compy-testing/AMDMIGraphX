#include <rocblas.h>
#include <migraphx/gpu/lowering.hpp>
#include <migraphx/manage_ptr.hpp>
#include <migraphx/instruction.hpp>
#include <migraphx/operators.hpp>
#include <migraphx/generate.hpp>
#include <migraphx/shape_for_each.hpp>
#include <migraphx/gpu/miopen.hpp>
#include <migraphx/gpu/hip.hpp>
#include <migraphx/dfor.hpp>
#include <migraphx/gpu/device/contiguous.hpp>
#include <migraphx/gpu/device/add.hpp>
#include <migraphx/iterator_for.hpp>
#include <migraphx/gpu/argmax.hpp>
#include <migraphx/gpu/argmin.hpp>
#include <migraphx/gpu/rocblas.hpp>
#include <migraphx/gpu/context.hpp>
#include <migraphx/gpu/convolution.hpp>
#include <migraphx/gpu/contiguous.hpp>
#include <migraphx/gpu/relu.hpp>
#include <migraphx/gpu/sigmoid.hpp>
#include <migraphx/gpu/abs.hpp>
#include <migraphx/gpu/leaky_relu.hpp>
#include <migraphx/gpu/elu.hpp>
#include <migraphx/gpu/softmax.hpp>
#include <migraphx/gpu/logsoftmax.hpp>
#include <migraphx/gpu/add.hpp>
#include <migraphx/gpu/sub.hpp>
#include <migraphx/gpu/div.hpp>
#include <migraphx/gpu/exp.hpp>
#include <migraphx/gpu/erf.hpp>
#include <migraphx/gpu/log.hpp>
#include <migraphx/gpu/sin.hpp>
#include <migraphx/gpu/cos.hpp>
#include <migraphx/gpu/tan.hpp>
#include <migraphx/gpu/sinh.hpp>
#include <migraphx/gpu/cosh.hpp>
#include <migraphx/gpu/tanh.hpp>
#include <migraphx/gpu/asin.hpp>
#include <migraphx/gpu/acos.hpp>
#include <migraphx/gpu/atan.hpp>
#include <migraphx/gpu/mul.hpp>
#include <migraphx/gpu/max.hpp>
#include <migraphx/gpu/min.hpp>
#include <migraphx/gpu/batchnorm.hpp>
#include <migraphx/gpu/pooling.hpp>
#include <migraphx/gpu/gemm.hpp>
#include <migraphx/gpu/concat.hpp>
#include <migraphx/gpu/pad.hpp>
#include <migraphx/gpu/gather.hpp>
#include <migraphx/gpu/lrn.hpp>
#include <migraphx/gpu/convert.hpp>
#include <migraphx/gpu/clip.hpp>
#include <migraphx/gpu/reduce_sum.hpp>
<<<<<<< HEAD
#include <migraphx/gpu/rsqrt.hpp>
=======
#include <migraphx/gpu/sqrt.hpp>
>>>>>>> 49e65e08
#include <migraphx/gpu/reduce_mean.hpp>
#include <migraphx/gpu/pow.hpp>
#include <migraphx/gpu/sqdiff.hpp>
#include <utility>
#include <functional>
#include <algorithm>

namespace migraphx {
inline namespace MIGRAPHX_INLINE_NS {
namespace gpu {

struct miopen_apply
{
    program* prog = nullptr;
    context ctx{};
    std::unordered_map<std::string, std::function<instruction_ref(instruction_ref)>> apply_map{};
    instruction_ref last{};

    void check_shape(shape x, instruction_ref i)
    {
        assert(x == i->get_shape());
        (void)x;
        (void)i;
    }

    void init()
    {
        this->last = instruction::get_output_alias(std::prev(prog->end()));
        add_miopen_simple_op<miopen_relu>("relu", make_relu);
        add_miopen_simple_op<miopen_sigmoid>("sigmoid", make_sigmoid);
        add_miopen_simple_op<miopen_abs>("abs", make_abs);
        add_miopen_simple_op<miopen_tanh>("tanh", make_tanh);

        add_miopen_extend_op<miopen_leaky_relu, op::leaky_relu>("leaky_relu", make_leaky_relu);
        add_miopen_extend_op<miopen_elu, op::elu>("elu", make_elu);

        add_generic_op<hip_add>("add");
        add_generic_op<hip_sub>("sub");
        add_generic_op<hip_exp>("exp");
        add_generic_op<hip_erf>("erf");
        add_generic_op<hip_log>("log");
        add_generic_op<hip_sin>("sin");
        add_generic_op<hip_cos>("cos");
        add_generic_op<hip_tan>("tan");
        add_generic_op<hip_sinh>("sinh");
        add_generic_op<hip_cosh>("cosh");
        add_generic_op<hip_asin>("asin");
        add_generic_op<hip_acos>("acos");
        add_generic_op<hip_atan>("atan");
        add_generic_op<hip_sqrt>("sqrt");
        add_generic_op<hip_mul>("mul");
        add_generic_op<hip_div>("div");
        add_generic_op<hip_max>("max");
        add_generic_op<hip_min>("min");
<<<<<<< HEAD
        add_generic_op<hip_rsqrt>("rsqrt");
=======
        add_generic_op<hip_pow>("pow");
>>>>>>> 49e65e08
        add_generic_op<hip_sqdiff>("sqdiff");

        add_extend_op<miopen_gemm, op::dot>("dot");
        add_extend_op<miopen_contiguous, op::contiguous>("contiguous");
        add_extend_op<hip_concat, op::concat>("concat");
        add_extend_op<hip_softmax, op::softmax>("softmax");
        add_extend_op<hip_logsoftmax, op::logsoftmax>("logsoftmax");
        add_extend_op<hip_argmax, op::argmax>("argmax");
        add_extend_op<hip_argmin, op::argmin>("argmin");
        add_extend_op<hip_gather, op::gather>("gather");
        add_extend_op<hip_pad, op::pad>("pad");
        add_extend_op<hip_convert, op::convert>("convert");
        add_extend_op<hip_clip, op::clip>("clip");
        add_extend_op<hip_reduce_sum, op::reduce_sum>("reduce_sum");
        add_extend_op<hip_reduce_mean, op::reduce_mean>("reduce_mean");

        add_lrn_op();
        add_convolution_op();
        add_pooling_op();
        add_batch_norm_inference_op();
    }

    void apply()
    {
        init();
        for(auto it = prog->begin(); it != prog->end(); it++)
        {
            auto s = it->get_shape();
            if(apply_map.count(it->name()) > 0)
            {
                check_shape(s, apply_map.at(it->name())(it));
            }
        }
    }

    instruction_ref insert_allocation(instruction_ref ins, const shape& s, std::string tag = "")
    {
        if(ins == last and tag.empty())
        {
            return prog->add_parameter("output", s);
        }
        else
        {
            auto result = prog->insert_instruction(ins, hip_allocate{s, std::move(tag)});
            return result;
        }
    }

    void add_convolution_op()
    {
        apply_map.emplace("convolution", [=](instruction_ref ins) {
            auto&& op = any_cast<op::convolution>(ins->get_operator());

            auto conv = miopen_convolution{op, make_conv(op)};
            auto ws   = conv.compile(ctx, ins->get_shape(), to_shapes(ins->inputs()));

            auto workspace = insert_allocation(ins, ws, "workspace");
            auto output    = insert_allocation(ins, ins->get_shape());

            return prog->replace_instruction(
                ins, conv, ins->inputs().at(0), ins->inputs().at(1), workspace, output);
        });
    }

    void add_pooling_op()
    {
        apply_map.emplace("pooling", [=](instruction_ref ins) {
            auto&& op   = any_cast<op::pooling>(ins->get_operator());
            auto pd     = make_pooling(op);
            auto output = insert_allocation(ins, ins->get_shape());

            return prog->replace_instruction(
                ins, miopen_pooling{op, std::move(pd)}, ins->inputs().at(0), output);
        });
    }

    void add_lrn_op()
    {
        apply_map.emplace("lrn", [=](instruction_ref ins) {
            auto&& op   = any_cast<op::lrn>(ins->get_operator());
            auto ldesc  = make_lrn(op);
            auto output = insert_allocation(ins, ins->get_shape());
            return prog->replace_instruction(
                ins, miopen_lrn{std::move(ldesc)}, ins->inputs().at(0), output);
        });
    }

    template <class T>
    void add_generic_op(std::string name)
    {
        apply_map.emplace(name, [=](instruction_ref ins) {
            auto output                       = insert_allocation(ins, ins->get_shape());
            std::vector<instruction_ref> refs = ins->inputs();
            refs.push_back(output);

            return prog->replace_instruction(ins, T{}, refs);
        });
    }

    template <class T, class Op>
    void add_extend_op(std::string name)
    {
        apply_map.emplace(name, [=](instruction_ref ins) {
            auto&& op                         = any_cast<Op>(ins->get_operator());
            auto output                       = insert_allocation(ins, ins->get_shape());
            std::vector<instruction_ref> refs = ins->inputs();
            refs.push_back(output);

            return prog->replace_instruction(ins, T{op}, refs);
        });
    }

    template <class T, class Op, class F>
    void add_miopen_extend_op(std::string name, F f)
    {
        apply_map.emplace(name, [=](instruction_ref ins) {
            auto&& op = any_cast<Op>(ins->get_operator());
            auto ad   = f(op.alpha);

            auto output = insert_allocation(ins, ins->get_shape());
            return prog->replace_instruction(ins, T{std::move(ad)}, ins->inputs().at(0), output);
        });
    }

    template <class T, class F>
    void add_miopen_simple_op(std::string name, F f)
    {
        apply_map.emplace(name, [=](instruction_ref ins) {
            auto ad     = f();
            auto output = insert_allocation(ins, ins->get_shape());
            return prog->replace_instruction(ins, T{std::move(ad)}, ins->inputs().at(0), output);
        });
    }

    void add_batch_norm_inference_op()
    {
        apply_map.emplace("batch_norm_inference", [=](instruction_ref ins) {
            auto&& op       = any_cast<op::batch_norm_inference>(ins->get_operator());
            auto output     = insert_allocation(ins, ins->get_shape());
            shape old_shape = ins->inputs().at(1)->get_shape();
            std::vector<int64_t> new_shape{1, static_cast<int64_t>(old_shape.elements()), 1, 1};
            auto reshape_op = op::reshape{new_shape};
            std::vector<instruction_ref> reshapes;
            std::transform(ins->inputs().begin() + 1,
                           ins->inputs().end(),
                           std::back_inserter(reshapes),
                           [&](auto i) { return prog->insert_instruction(ins, reshape_op, i); });
            return prog->replace_instruction(ins,
                                             miopen_batch_norm_inference{op},
                                             ins->inputs().at(0),
                                             reshapes[0],
                                             reshapes[1],
                                             reshapes[2],
                                             reshapes[3],
                                             output);
        });
    }
};

void lowering::apply(program& p) const { miopen_apply{&p, ctx}.apply(); }
} // namespace gpu
} // namespace MIGRAPHX_INLINE_NS
} // namespace migraphx<|MERGE_RESOLUTION|>--- conflicted
+++ resolved
@@ -52,11 +52,8 @@
 #include <migraphx/gpu/convert.hpp>
 #include <migraphx/gpu/clip.hpp>
 #include <migraphx/gpu/reduce_sum.hpp>
-<<<<<<< HEAD
 #include <migraphx/gpu/rsqrt.hpp>
-=======
 #include <migraphx/gpu/sqrt.hpp>
->>>>>>> 49e65e08
 #include <migraphx/gpu/reduce_mean.hpp>
 #include <migraphx/gpu/pow.hpp>
 #include <migraphx/gpu/sqdiff.hpp>
@@ -111,11 +108,8 @@
         add_generic_op<hip_div>("div");
         add_generic_op<hip_max>("max");
         add_generic_op<hip_min>("min");
-<<<<<<< HEAD
         add_generic_op<hip_rsqrt>("rsqrt");
-=======
         add_generic_op<hip_pow>("pow");
->>>>>>> 49e65e08
         add_generic_op<hip_sqdiff>("sqdiff");
 
         add_extend_op<miopen_gemm, op::dot>("dot");
