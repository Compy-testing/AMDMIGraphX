--- conflicted
+++ resolved
@@ -177,21 +177,10 @@
             auto ws   = conv.compile(ctx, ins->get_shape(), to_shapes(ins->inputs()));
 
             auto workspace = insert_allocation(ins, ws, "workspace");
-<<<<<<< HEAD
-
-            // add a temp float output to store the miopen convolution output
-            shape tmp_output_shape{shape::float_type, ins->get_shape().lens()};
-            auto tmp_output = insert_allocation(ins, tmp_output_shape, "tmp_out");
-            auto output     = insert_allocation(ins, ins->get_shape());
-
-            return prog->replace_instruction(
-                ins, conv, ins->inputs().at(0), ins->inputs().at(1), workspace, tmp_output, output);
-=======
             auto output    = insert_allocation(ins, ins->get_shape());
 
             return prog->replace_instruction(
                 ins, conv, ins->inputs().at(0), ins->inputs().at(1), workspace, output);
->>>>>>> a5d03696
         });
     }
 
