--- conflicted
+++ resolved
@@ -98,11 +98,7 @@
         add_extend_op<miopen_contiguous, op::contiguous>("contiguous");
         add_extend_op<hip_concat, op::concat>("concat");
         add_extend_op<miopen_softmax, op::softmax>("softmax");
-<<<<<<< HEAD
-        add_extend_op<miopen_logsoftmax, op::logsoftmax>("logsoftmax");
-=======
         add_extend_op<hip_logsoftmax, op::logsoftmax>("logsoftmax");
->>>>>>> aa521f17
         add_extend_op<hip_gather, op::gather>("gather");
         add_extend_op<hip_pad, op::pad>("pad");
 
