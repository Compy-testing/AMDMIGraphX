--- conflicted
+++ resolved
@@ -252,16 +252,8 @@
             std::cout << std::string(src.content) << std::endl;
         }
     }
-<<<<<<< HEAD
-    std::string fname = "migraphx-hiprtc-driver"
-#ifdef _WIN32
-                        ".exe"
-#endif
-    ;              
-=======
 
     auto fname  = fs::path{"migraphx-hiprtc-driver" MIGRAPHX_EXE_POSTFIX};
->>>>>>> 7845eed1
     auto p      = dynamic_loader::path(&compile_hip_src_with_hiprtc);
     auto driver = p.parent_path() / fname;
 
