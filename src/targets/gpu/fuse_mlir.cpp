--- conflicted
+++ resolved
@@ -365,7 +365,7 @@
     void rewrite(module_pass_manager& mpm, instruction_ref top_ins) const
     {
         static size_t counter = 0;
-        module_ref mm         = mpm.create_module("mlir_" + std::to_string(counter++));
+        module_ref mm = mpm.create_module("mlir_" + top_ins->name() + std::to_string(counter++));
         mm->set_bypass();
         auto [anchor_op, top_inputs] = fuse_input_ops_and_gemm_based_op(mm, top_ins);
         mm->add_return({anchor_op});
@@ -397,13 +397,8 @@
     void rewrite(module_pass_manager& mpm, const match::matcher_result& r) const
     {
         static size_t counter = 0;
-<<<<<<< HEAD
         module_ref mm         = mpm.create_module("mlir_" + std::to_string(counter++));
         std::vector<instruction_ref> inputs;
-=======
-        module_ref mm =
-            mpm.create_module("mlir_" + conv_based_op->name() + std::to_string(counter++));
->>>>>>> 22bb777f
         mm->set_bypass();
 
         std::unordered_map<instruction_ref, instruction_ref> ins_map;
