--- conflicted
+++ resolved
@@ -863,12 +863,7 @@
     match::find_matches(m,
                         find_gemm_pointwise{},
                         find_layernorm_pointwise{},
-<<<<<<< HEAD
-                        // find_concat_pointwise{},
-                        find_gemm_pointwise{},
-=======
                         find_concat_pointwise{},
->>>>>>> e7518141
                         find_contiguous_tranpose_gemm{},
                         find_commutative_broadcast{});
     match::find_matches(m, find_contiguous{});
