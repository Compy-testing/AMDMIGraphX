--- conflicted
+++ resolved
@@ -1055,16 +1055,12 @@
                         find_add_unary{"gpu::tanh", hip_add_tanh{}, hip_triadd_tanh{}},
                         find_add_clip{});
     run_passes(m, {dead_code_elimination{}});
-<<<<<<< HEAD
-    match::find_matches(m, find_triadd_layernorm{}, find_gemm_add{}, find_commutative_broadcast{});
     match::find_matches(m, find_contiguous{});
-=======
     match::find_matches(m,
                         find_triadd_layernorm{},
                         find_gemm_add{},
                         find_gemm_pointwise{},
                         find_commutative_broadcast{});
->>>>>>> cbd73ae7
 }
 
 } // namespace gpu
