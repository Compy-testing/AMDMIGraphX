--- conflicted
+++ resolved
@@ -204,13 +204,8 @@
     {
         const auto& self = static_cast<const Derived&>(*this);
         std::unordered_map<int, dnnl::memory::desc> result;
-<<<<<<< HEAD
-        result[DNNL_ARG_DST] =
+        result[MIGRAPHX_DNNL_PREFIX(ARG_DST)] =
             to_dnnl_memory_desc(self.adjust_shape(output_shape, inputs.size(), output_shape));
-=======
-        result[MIGRAPHX_DNNL_PREFIX(ARG_DST)] =
-            to_dnnl_memory_desc(self.adjust_shape(output_shape, inputs.size()));
->>>>>>> aa7ff911
         auto m = create_arg_map(inputs.size());
         assert(m.size() >= inputs.size());
         for(int i = 0; i < inputs.size(); i++)
