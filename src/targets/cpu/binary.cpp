--- conflicted
+++ resolved
@@ -51,21 +51,6 @@
         auto r  = s0;
         if(s0 == s1 and s0.packed())
         {
-<<<<<<< HEAD
-            r = s0;
-        }
-        else if(s0.packed() != s1.packed())
-        {
-            r = s0.packed() ? s0 : s1;
-        }
-        else if(s0.broadcasted() != s1.broadcasted())
-        {
-            r = s0.broadcasted() ? s1.with_lens(s0.lens()) : s0.with_lens(s0.lens());
-        }
-        else
-        {
-            r = {s0.type(), s0.lens()};
-=======
             if(s0.packed() != s1.packed())
             {
                 r = s0.packed() ? s0 : s1;
@@ -78,7 +63,6 @@
             {
                 r = {s0.type(), s0.lens()};
             }
->>>>>>> d309e02f
         }
         // Call to get_primitive to make sure an algo is available
         this->get_primitive(this->to_memory_desc(r, inputs));
