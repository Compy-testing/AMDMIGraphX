
#include <migraphx/cpu/lowering.hpp>
#include <migraphx/instruction.hpp>
#include <migraphx/dfor.hpp>
#include <migraphx/operators.hpp>
#include <migraphx/shape_for_each.hpp>
#include <migraphx/iterator_for.hpp>
#include <migraphx/par_dfor.hpp>
#include <migraphx/cpu/gemm.hpp>
#include <unordered_map>
#include <utility>

namespace migraphx {
inline namespace MIGRAPHX_INLINE_NS {
namespace cpu {

template <typename T>
T zero(const T&)
{
    return T(0);
}

template <class T>
typename std::conditional_t<std::is_integral<T>{}, std::make_signed<T>, std::enable_if<true, T>>::
    type
    make_signed(T x)
{
    return x;
}

//
// cpu implemenataion of batch norm for inference
//
// inputs are:
// args[0] -> input data buffer
// args[1] -> mini batch mean
// args[2] -> mini batch variance
// args[3] -> gamma
// args[4] -> bias
//
// The equation to compute batch norm for inference is:
//
// output[i] = bias + gamma * (input[i] + mean) / sqrt(variance + epsilon)
//
// the input data format should be nchw
//
struct cpu_batch_norm_inference
{
    op::batch_norm_inference op;

    template <class Self, class F>
    static auto reflect(Self& self, F f)
    {
        return migraphx::reflect(self.op, f);
    }

    std::string name() const { return "cpu::batch_norm_inference"; }

    shape compute_shape(const std::vector<shape>& inputs) const { return op.compute_shape(inputs); }

    argument compute(context&, const shape& output_shape, std::vector<argument> args) const
    {
        argument output{output_shape};

        double epsilon           = op.epsilon;
        auto input               = args[0];
        auto arg_gamma           = args[1];
        auto arg_bias            = args[2];
        auto mini_batch_mean     = args[3];
        auto mini_batch_variance = args[4];

        auto num_batch    = output_shape.lens()[0];
        auto num_channels = output_shape.lens()[1];
        auto image_height = output_shape.lens()[2];
        auto image_width  = output_shape.lens()[3];

        if(op.bn_mode == op::batch_norm_inference::spatial)
        {
            visit_all(output, input, mini_batch_mean, mini_batch_variance, arg_gamma, arg_bias)(
                [&](auto result, auto buffer, auto mean, auto variance, auto gamma, auto bias) {

                    par_dfor(num_batch, num_channels, image_height, image_width)(
                        [&](std::size_t n, std::size_t c, std::size_t h, std::size_t w) {
                            assert((variance[c] + epsilon) > 0);
                            result(n, c, h, w) = gamma[c] * (buffer(n, c, h, w) - mean[c]) /
                                                     std::sqrt(variance[c] + epsilon) +
                                                 bias[c];
                        });
                });
        }

        if(op.bn_mode == op::batch_norm_inference::per_activation)
        {
            visit_all(output, input, mini_batch_mean, mini_batch_mean, arg_gamma, arg_bias)(
                [&](auto result, auto buffer, auto mean, auto variance, auto gamma, auto bias) {

                    par_dfor(num_batch, num_channels, image_height, image_width)(
                        [&](std::size_t n, std::size_t c, std::size_t h, std::size_t w) {
                            assert((variance(c, h, w) + epsilon) > 0);
                            result(n, c, h, w) = gamma(c, h, w) *
                                                     (buffer(n, c, h, w) - mean(c, h, w)) /
                                                     std::sqrt(variance(c, h, w) + epsilon) +
                                                 bias(c, h, w);
                        });
                });
        }

        return output;
    }
};

struct cpu_lrn
{
    op::lrn op;

    template <class Self, class F>
    static auto reflect(Self& self, F f)
    {
        return migraphx::reflect(self.op, f);
    }

    std::string name() const { return "cpu::lrn"; }
    shape compute_shape(const std::vector<shape>& inputs) const { return op.compute_shape(inputs); }
    argument compute(context&, shape output_shape, std::vector<argument> args) const
    {
        argument result{output_shape};
        visit_all(result, args[0])([&](auto output, auto input) {
            int n_batch         = output_shape.lens()[0];
            int channels        = output_shape.lens()[1];
            int height          = output_shape.lens()[2];
            int width           = output_shape.lens()[3];
            float alphaoverarea = op.alpha / float(op.size);
            int radius          = (op.size - 1) / 2;

            par_dfor(n_batch, height, width)([&](int b, int h, int w) {
                float scale = 0;
                dfor(channels)([&](int c) {
                    auto start = (c - radius) < 0 ? 0 : (c - radius);
                    auto end   = (c + radius) > channels ? channels : (c + radius);
                    for(auto k = start; k < end; ++k)
                    {
                        scale += std::pow(input(b, k, h, w), 2);
                    }
                    scale *= alphaoverarea;
                    scale += op.bias;
                    scale              = std::pow(scale, -op.beta);
                    output(b, c, h, w) = input(b, c, h, w) * scale;
                });
            });
        });
        return result;
    }
};

struct cpu_convolution
{
    op::convolution op;

    template <class Self, class F>
    static auto reflect(Self& self, F f)
    {
        return migraphx::reflect(self.op, f);
    }

    std::string name() const { return "cpu::convolution"; }
    shape compute_shape(const std::vector<shape>& inputs) const { return op.compute_shape(inputs); }
    argument compute(context&, shape output_shape, std::vector<argument> args) const
    {
        argument result{output_shape};
        visit_all(result, args[0], args[1])([&](auto output, auto input, auto weights) {
            auto in   = input.get_shape().lens();
            auto in_h = in[2];
            auto in_w = in[3];

            auto wei   = weights.get_shape().lens();
            auto wei_n = wei[0];
            auto wei_c = wei[1];
            auto wei_h = wei[2];
            auto wei_w = wei[3];

            par_dfor(output_shape.lens()[0],
                     output_shape.lens()[1],
                     output_shape.lens()[2],
                     output_shape.lens()[3])(
                [&](std::size_t o, std::size_t w, std::size_t i, std::size_t j) {
                    const auto start_x  = i * op.stride[0] - op.padding[0];
                    const auto start_y  = j * op.stride[1] - op.padding[1];
                    const auto group_id = w / (wei_n / op.group);

                    double acc = 0;
                    dfor(wei_c, wei_h, wei_w)([&](std::size_t k, std::size_t x, std::size_t y) {
                        const auto in_x  = start_x + x;
                        const auto in_y  = start_y + y;
                        const auto in_ch = group_id * wei_c + k;
                        if(in_x >= 0 && in_x < in_h && in_y >= 0 && in_y < in_w)
                        {
                            acc += input(o, in_ch, in_x, in_y) * weights(w, k, x, y);
                        }
                    });
                    output(o, w, i, j) = acc;
                });
        });
        return result;
    }
};

struct cpu_im2col
{
    op::im2col op;

    template <class Self, class F>
    static auto reflect(Self& self, F f)
    {
        return migraphx::reflect(self.op, f);
    }

    static std::string name() { return "cpu::im2col"; }
    shape compute_shape(const std::vector<shape>& inputs) const { return op.compute_shape(inputs); }

    argument compute(context&, const shape& output_shape, std::vector<argument> args) const
    {
        argument result{output_shape};
        auto input_shape   = args[0].get_shape();
        auto weights_shape = args[1].get_shape();
        visit_all(result, args[0])([&](auto col, auto input) {
            const std::size_t& height   = input_shape.lens()[2];
            const std::size_t& width    = input_shape.lens()[3];
            const std::size_t& channels = weights_shape.lens()[1];
            const std::size_t& kernel_h = weights_shape.lens()[2];
            const std::size_t& kernel_w = weights_shape.lens()[3];
            const std::size_t& pad_h    = op.padding[0];
            const std::size_t& pad_w    = op.padding[1];
            const std::size_t& stride_h = op.stride[0];
            const std::size_t& stride_w = op.stride[1];

            auto kdiv2_h = kernel_h / 2;
            auto kdiv2_w = kernel_w / 2;
            // calculate output sizes
            const std::size_t col_height = (height - kernel_h + 2 * pad_h) / stride_h + 1;
            const std::size_t col_width  = (width - kernel_w + 2 * pad_w) / stride_w + 1;
            // account for padding for the starting position of the input pixels
            std::size_t iinput = kdiv2_h - pad_h;
            // loop over output pixels (ioutput, joutput)
            for(std::size_t ioutput = 0; ioutput < col_height; ioutput++, iinput += stride_h)
            {
                std::size_t jinput = kdiv2_w - pad_w;
                for(std::size_t joutput = 0; joutput < col_width; joutput++, jinput += stride_w)
                {
                    // compute linear index for output
                    std::size_t ldx = ioutput * col_width + joutput;
                    std::size_t p   = 0;
                    dfor(channels,
                         kernel_h,
                         kernel_w)([&](std::size_t c, std::size_t koffset, std::size_t loffset) {
                        auto idx    = iinput + koffset - kdiv2_h;
                        auto jdx    = jinput + loffset - kdiv2_w;
                        col(ldx, p) = ((idx >= 0) && (idx < height) && (jdx >= 0) && (jdx < width))
                                          ? input(0, c, idx, jdx)
                                          : 0;
                        p++;
                    });
                }
            }
        });
        return result;
    }
};

struct max_pool
{
    static std::string name() { return "max"; }
    static double start() { return std::numeric_limits<double>::lowest(); }

    static double apply(double x, double y)
    {
        double m = std::max(x, y);
        return (m);
    }

    static double final(double x, double) { return (x); }
};

struct avg_pool
{
    static std::string name() { return "average"; }
    static double start() { return 0.0; }

    static double apply(double x, double y) { return x + y; }

    static double final(double x, double y) { return x / y; }
};

template <class Op>
struct cpu_pooling
{
    op::pooling op;

    template <class Self, class F>
    static auto reflect(Self& self, F f)
    {
        return migraphx::reflect(self.op, f);
    }

    std::string name() const { return "cpu::pooling_" + Op::name(); }
    shape compute_shape(const std::vector<shape>& inputs) const { return op.compute_shape(inputs); }
    argument compute(context&, const shape& output_shape, std::vector<argument> args) const
    {
        argument result{output_shape};
        visit_all(result, args[0])([&](auto output, auto input) {
            using type = typename decltype(output)::value_type;
            auto in_h  = input.get_shape().lens()[2];
            auto in_w  = input.get_shape().lens()[3];

            par_dfor(output_shape.lens()[0],
                     output_shape.lens()[1],
                     output_shape.lens()[2],
                     output_shape.lens()[3])(
                [&](std::size_t o, std::size_t w, std::size_t i, std::size_t j) {
                    const int start_x0 = i * op.stride[0] - op.padding[0];
                    const int start_y0 = j * op.stride[1] - op.padding[1];

                    const int hend = std::min(start_x0 + op.lengths[0], in_h);
                    const int wend = std::min(start_y0 + op.lengths[1], in_w);

                    const int start_x = std::max(start_x0, 0);
                    const int start_y = std::max(start_y0, 0);

                    const int w_h       = (hend - start_x);
                    const int w_w       = (wend - start_y);
                    const int pool_size = std::max(w_h * w_w, 1);

                    double acc = Op::start();
                    dfor(w_h, w_w)([&](int x, int y) {
                        const int in_x = start_x + x;
                        const int in_y = start_y + y;
                        if(in_x >= 0 && in_x < in_h && in_y >= 0 && in_y < in_w)
                        {
                            acc = Op::apply(acc, input(o, w, in_x, in_y));
                        }
                    });
                    output(o, w, i, j) = type(Op::final(acc, pool_size));
                });
        });
        return result;
    }
};

struct cpu_op
{
    operation op;
    std::string name() const { return "cpu::" + op.name(); }
    shape compute_shape(const std::vector<shape>& inputs) const { return op.compute_shape(inputs); }
    argument compute(context&, const shape& output_shape, const std::vector<argument>& args) const
    {
        return op.compute(output_shape, args);
    }
    friend bool operator==(const cpu_op& x, const cpu_op& y) { return x.op == y.op; }
    friend bool operator==(const cpu_op& x, const operation& y)
    {
        if(x.name() != y.name())
            return false;
        return x == any_cast<cpu_op>(y);
    }
    friend bool operator==(const operation& x, const cpu_op& y) { return y == x; }
};

struct cpu_pad
{
    op::pad op;

    template <class Self, class F>
    static auto reflect(Self& self, F f)
    {
        return migraphx::reflect(self.op, f);
    }

    std::string name() const { return "cpu::contiguous"; }
    shape compute_shape(const std::vector<shape>& inputs) const { return op.compute_shape(inputs); }
    argument compute(context&, const shape& output_shape, std::vector<argument> args) const
    {
        assert(output_shape.standard());
        argument result{output_shape};
        result.visit([&](auto output) { std::fill(output.begin(), output.end(), op.value); });

        visit_all(result, args[0])([&](auto output, auto input) {
            shape_for_each(input.get_shape(), [&](const auto& idx) {
                std::vector<std::size_t> new_idx(idx.size());
                std::transform(
                    idx.begin(), idx.end(), op.pads.begin(), new_idx.begin(), [](auto i, auto j) {
                        return i + j;
                    });
                output(new_idx.begin(), new_idx.end()) = input(idx.begin(), idx.end());
            });
        });

        return result;
    }
};

struct cpu_gemm
{
    op::dot op;

    template <class Self, class F>
    static auto reflect(Self& self, F f)
    {
        return migraphx::reflect(self.op, f);
    }
    std::string name() const { return "cpu::dot"; }
    shape compute_shape(const std::vector<shape>& inputs) const
    {
        if(inputs.size() == 3)
        {
            auto c_shape = inputs.at(2);
            check_shapes{{c_shape}}.not_broadcasted();
        }
        return op.compute_shape(inputs);
    }

    argument compute(context&, const shape& output_shape, std::vector<argument> args) const
    {
        argument result{output_shape};
        // 3 inputs, it is alpha * A * B + beta * C, then
        // A and B are matrics, and C is broadcastable to A * B
        if(args.size() == 3)
        {
            // no need to consider the value of args[2]
            if(op.beta == 0.0f)
            {
                result.visit([&](auto output) { std::fill(output.begin(), output.end(), 0); });
            }
            else
            {
                visit_all(result, args[2])([&](auto output, auto input) {
                    std::copy(input.begin(), input.end(), output.begin());
                });
            }

            migemm(result, args[0], args[1], op.alpha, op.beta);

            return result;
        }

        // 2 input arguments
        migemm(result, args[0], args[1], op.alpha, 0.0f);

        return result;
    }
};

struct leaky_relu_op
{
    op::leaky_relu op;
    std::string name() const { return "cpu::leaky_relu"; }
    auto fcn() const
    {
        auto& a = op.alpha;
        return [a](auto x) { return x > 0 ? x : x * a; };
    }
};

struct elu_op
{
    op::elu op;
    std::string name() const { return "cpu::elu"; }
    auto fcn() const
    {
        auto& a = op.alpha;
        return [a](auto x) { return x > 0 ? x : a * std::expm1(x); };
    }
};

template <typename Op>
struct cpu_unary
{
    Op op;

    template <class Self, class F>
    static auto reflect(Self& self, F f)
    {
        return migraphx::reflect(self.op.op, f);
    }
    std::string name() const { return op.name(); }
    shape compute_shape(const std::vector<shape>& inputs) const
    {
        check_shapes{inputs}.has(1);
        auto s = inputs.at(0);
        if(s.packed())
        {
            return s;
        }
        else
        {
            return {s.type(), s.lens()};
        }
    }

    argument compute(context&, const shape& output_shape, std::vector<argument> args) const
    {
        argument result{output_shape};
        result.visit([&](auto output) {
            args[0].visit([&](auto input) {
                if(input.get_shape().standard())
                {
                    std::transform(input.begin(), input.end(), output.begin(), op.fcn());
                }
                else
                {
                    shape_for_each(output.get_shape(), [&](const auto& idx) {
                        output(idx.begin(), idx.end()) = op.fcn()(input(idx.begin(), idx.end()));
                    });
                }
            });
        });

        return result;
    }
};

struct softmax2d
{
    std::string name() const { return "cpu::softmax2d"; }
    shape compute_shape(const std::vector<shape>& inputs) const { return inputs.front(); }
    argument compute(context&, const shape& output_shape, std::vector<argument> args) const
    {
        argument result{output_shape};
        visit_all(result, args[0])([&](auto output, auto input) {
            using value_type = typename decltype(input)::value_type;
            auto nb          = input.get_shape().lens()[0];
            auto nc          = input.get_shape().lens()[1];
            auto nh          = input.get_shape().lens()[2];
            auto nw          = input.get_shape().lens()[3];
            dfor(nb, nh, nw)([&](std::size_t b, std::size_t i, std::size_t j) {
                value_type cmax = std::numeric_limits<value_type>::lowest();
                for(std::size_t c = 0; c < nc; c++)
                {
                    cmax = std::max(cmax, input(b, c, i, j));
                }
                for(std::size_t c = 0; c < nc; c++)
                {
                    output(b, c, i, j) = std::exp(input(b, c, i, j) - cmax);
                }
                value_type sum = value_type(0);
                for(std::size_t c = 0; c < nc; c++)
                {
                    sum += output(b, c, i, j);
                }
                for(std::size_t c = 0; c < nc; c++)
                {
                    output(b, c, i, j) = output(b, c, i, j) / sum;
                }
            });
        });
        return result;
    }
};

struct cpu_logsoftmax
{
    op::logsoftmax op;

    template <class Self, class F>
    static auto reflect(Self& self, F f)
    {
        return migraphx::reflect(self.op, f);
    }

    std::string name() const { return "cpu::logsoftmax"; }
    shape compute_shape(const std::vector<shape>& inputs) const { return op.compute_shape(inputs); }

    template <typename T>
    std::size_t compute_batch_index(const T& idx, shape& batch_shape, int axis) const
    {
        if(axis == 0)
        {
            return 0;
        }
        else
        {
            std::vector<std::size_t> batch_idx(idx.begin(), idx.begin() + axis);
            return batch_shape.index(batch_idx.begin(), batch_idx.end());
        }
    }

    argument compute(context&, const shape& output_shape, std::vector<argument> args) const
    {
        argument result{output_shape};
        auto lens = output_shape.lens();
        std::vector<std::size_t> batch_lens{};
        if(op.axis == 0)
        {
            batch_lens.push_back(1);
        }
        else
        {
            batch_lens.insert(batch_lens.begin(), lens.begin(), lens.begin() + op.axis);
        }
        shape batch_shape{migraphx::shape::uint32_type, batch_lens};
        visit_all(result, args[0])([&](auto output, auto input) {
            using value_type = typename decltype(input)::value_type;
            std::vector<value_type> batch_max(batch_shape.elements(),
                                              std::numeric_limits<value_type>::lowest());
            shape_for_each(output_shape, [&](auto idx) {
                auto index       = this->compute_batch_index(idx, batch_shape, op.axis);
                batch_max[index] = std::max(batch_max[index], input(idx.begin(), idx.end()));
            });

            shape_for_each(output_shape, [&](auto idx) {
                auto index = this->compute_batch_index(idx, batch_shape, op.axis);
                output(idx.begin(), idx.end()) = input(idx.begin(), idx.end()) - batch_max[index];
            });

            std::vector<value_type> batch_sum(batch_shape.elements(), value_type(0));
            shape_for_each(output_shape, [&](auto idx) {
                auto index = this->compute_batch_index(idx, batch_shape, op.axis);
                batch_sum[index] += std::exp(output(idx.begin(), idx.end()));
            });

            for(std::size_t i = 0; i < batch_sum.size(); ++i)
            {
                batch_sum[i] = std::log(batch_sum[i]);
            }

            shape_for_each(output_shape, [&](auto idx) {
                auto index = this->compute_batch_index(idx, batch_shape, op.axis);
                output(idx.begin(), idx.end()) -= batch_sum[index];
            });
        });

        return result;
    }
};

<<<<<<< HEAD
=======
struct add_op
{
    std::string name() const { return "add"; }
    auto fcn() const
    {
        return [](auto x, auto y) { return x + y; };
    }
};

struct sub_op
{
    std::string name() const { return "sub"; }
    auto fcn() const
    {
        return [](auto x, auto y) { return x - y; };
    }
};

struct mul_op
{
    std::string name() const { return "mul"; }
    auto fcn() const
    {
        return [](auto x, auto y) { return x * y; };
    }
};

struct div_op
{
    std::string name() const { return "div"; }
    auto fcn() const
    {
        return [](auto x, auto y) { return x / y; };
    }
};

struct max_op
{
    std::string name() const { return "max"; }
    auto fcn() const
    {
        return [](auto x, auto y) { return std::max(x, y); };
    }
};

struct min_op
{
    std::string name() const { return "min"; }
    auto fcn() const
    {
        return [](auto x, auto y) { return std::min(x, y); };
    }
};

template <typename Op>
struct cpu_binary
{
    Op op;
    std::string name() const { return "cpu::" + op.name(); }
    shape compute_shape(const std::vector<shape>& inputs) const
    {
        check_shapes{inputs}.has(2).same_type().same_dims();
        auto s0 = inputs.at(0);
        auto s1 = inputs.at(1);
        if(s0 == s1 and s0.packed())
        {
            return s0;
        }
        else
        {
            return {s0.type(), s0.lens()};
        }
    }

    argument compute(context&, const shape& output_shape, std::vector<argument> args) const
    {
        argument result{output_shape};
        visit_all(result, args[0], args[1])([&](auto output, auto input1, auto input2) {
            auto s1 = input1.get_shape();
            auto s2 = input2.get_shape();
            if(s1 == s2 and s1.standard())
            {
                std::transform(
                    input1.begin(), input1.end(), input2.begin(), output.begin(), op.fcn());
            }
            else
            {
                shape_for_each(output.get_shape(), [&](const auto& idx) {
                    output(idx.begin(), idx.end()) =
                        op.fcn()(input1(idx.begin(), idx.end()), input2(idx.begin(), idx.end()));
                });
            }
        });

        return result;
    }
};

>>>>>>> b606ed4f
struct cpu_apply
{
    program* prog;
    std::unordered_map<std::string, std::function<void(instruction_ref)>> apply_map{};

    template <class T>
    auto simple_op()
    {
        return [this](instruction_ref ins) { apply_simple_op<T>(ins); };
    }

    template <class T, class Op>
    auto extend_op()
    {
        return [this](instruction_ref ins) { apply_extend_op<T, Op>(ins); };
    }

    void init()
    {
        apply_map["batch_norm_inference"] =
            extend_op<cpu_batch_norm_inference, op::batch_norm_inference>();
        apply_map["convolution"] = extend_op<cpu_convolution, op::convolution>();
        apply_map["dot"]         = extend_op<cpu_gemm, op::dot>();
        apply_map["elu"]         = extend_op<cpu_unary<elu_op>, op::elu>();
        apply_map["im2col"]      = extend_op<cpu_im2col, op::im2col>();
        apply_map["leaky_relu"]  = extend_op<cpu_unary<leaky_relu_op>, op::leaky_relu>();
        apply_map["logsoftmax"]  = extend_op<cpu_logsoftmax, op::logsoftmax>();
        apply_map["lrn"]         = extend_op<cpu_lrn, op::lrn>();
        apply_map["pad"]         = extend_op<cpu_pad, op::pad>();
        apply_map["softmax"]     = simple_op<softmax2d>();
    }

    void apply()
    {
        init();
        for(auto it : iterator_for(*prog))
        {
            if(it->name() == "pooling")
            {
                apply_pooling(it);
            }
            else if(apply_map.count(it->name()) > 0)
            {
                apply_map.at(it->name())(it);
            }
            else if(is_context_free(it->get_operator()))
            {
                apply_cpu_op(it);
            }
        }
    }

    void apply_cpu_op(instruction_ref ins)
    {
        prog->replace_instruction(ins, cpu_op{ins->get_operator()}, ins->inputs());
    }

    template <class T>
    void apply_simple_op(instruction_ref ins)
    {
        prog->replace_instruction(ins, T{}, ins->inputs());
    }

    template <class T, class Op>
    void apply_extend_op(instruction_ref ins)
    {
        auto&& op = any_cast<Op>(ins->get_operator());
        prog->replace_instruction(ins, T{op}, ins->inputs());
    }

    void apply_pooling(instruction_ref ins)
    {
        auto&& op = any_cast<op::pooling>(ins->get_operator());
        if(op.mode == "max")
            prog->replace_instruction(ins, cpu_pooling<max_pool>{op}, ins->inputs());
        else if(op.mode == "average")
            prog->replace_instruction(ins, cpu_pooling<avg_pool>{op}, ins->inputs());
    }
};

void lowering::apply(program& p) const { cpu_apply{&p}.apply(); }

} // namespace cpu
} // namespace MIGRAPHX_INLINE_NS
} // namespace migraphx<|MERGE_RESOLUTION|>--- conflicted
+++ resolved
@@ -631,107 +631,6 @@
     }
 };
 
-<<<<<<< HEAD
-=======
-struct add_op
-{
-    std::string name() const { return "add"; }
-    auto fcn() const
-    {
-        return [](auto x, auto y) { return x + y; };
-    }
-};
-
-struct sub_op
-{
-    std::string name() const { return "sub"; }
-    auto fcn() const
-    {
-        return [](auto x, auto y) { return x - y; };
-    }
-};
-
-struct mul_op
-{
-    std::string name() const { return "mul"; }
-    auto fcn() const
-    {
-        return [](auto x, auto y) { return x * y; };
-    }
-};
-
-struct div_op
-{
-    std::string name() const { return "div"; }
-    auto fcn() const
-    {
-        return [](auto x, auto y) { return x / y; };
-    }
-};
-
-struct max_op
-{
-    std::string name() const { return "max"; }
-    auto fcn() const
-    {
-        return [](auto x, auto y) { return std::max(x, y); };
-    }
-};
-
-struct min_op
-{
-    std::string name() const { return "min"; }
-    auto fcn() const
-    {
-        return [](auto x, auto y) { return std::min(x, y); };
-    }
-};
-
-template <typename Op>
-struct cpu_binary
-{
-    Op op;
-    std::string name() const { return "cpu::" + op.name(); }
-    shape compute_shape(const std::vector<shape>& inputs) const
-    {
-        check_shapes{inputs}.has(2).same_type().same_dims();
-        auto s0 = inputs.at(0);
-        auto s1 = inputs.at(1);
-        if(s0 == s1 and s0.packed())
-        {
-            return s0;
-        }
-        else
-        {
-            return {s0.type(), s0.lens()};
-        }
-    }
-
-    argument compute(context&, const shape& output_shape, std::vector<argument> args) const
-    {
-        argument result{output_shape};
-        visit_all(result, args[0], args[1])([&](auto output, auto input1, auto input2) {
-            auto s1 = input1.get_shape();
-            auto s2 = input2.get_shape();
-            if(s1 == s2 and s1.standard())
-            {
-                std::transform(
-                    input1.begin(), input1.end(), input2.begin(), output.begin(), op.fcn());
-            }
-            else
-            {
-                shape_for_each(output.get_shape(), [&](const auto& idx) {
-                    output(idx.begin(), idx.end()) =
-                        op.fcn()(input1(idx.begin(), idx.end()), input2(idx.begin(), idx.end()));
-                });
-            }
-        });
-
-        return result;
-    }
-};
-
->>>>>>> b606ed4f
 struct cpu_apply
 {
     program* prog;
