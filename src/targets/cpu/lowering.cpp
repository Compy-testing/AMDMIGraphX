
#include <migraphx/cpu/lowering.hpp>
#include <migraphx/instruction.hpp>
#include <migraphx/dfor.hpp>
#include <migraphx/operators.hpp>
#include <migraphx/shape_for_each.hpp>
#include <migraphx/iterator_for.hpp>
#include <migraphx/cpu/gemm.hpp>
#include <unordered_map>
#include <utility>

namespace migraphx {
inline namespace MIGRAPH_INLINE_NS {
namespace cpu {

template <typename T>
T zero(const T&)
{
    return T(0);
}

template <class T>
typename std::conditional_t<std::is_integral<T>{}, std::make_signed<T>, std::enable_if<true, T>>::
    type
    make_signed(T x)
{
    return x;
}

//
// cpu implemenataion of batch norm for inference
//
// inputs are:
// args[0] -> input data buffer
// args[1] -> mini batch mean
// args[2] -> mini batch variance
// args[3] -> gamma
// args[4] -> bias
//
// The equation to compute batch norm for inference is:
//
// output[i] = bias + gamma * (input[i] + mean) / sqrt(variance + epsilon)
//
// the input data format should be nchw
//
struct cpu_batch_norm_inference
{
    op::batch_norm_inference op;

    std::string name() const { return "cpu::batch_norm_inference"; }

    shape compute_shape(const std::vector<shape>& inputs) const { return op.compute_shape(inputs); }

    argument compute(context&, const shape& output_shape, std::vector<argument> args) const
    {
        argument output{output_shape};

        double epsilon           = op.epsilon;
        auto input               = args[0];
        auto arg_gamma           = args[1];
        auto arg_bias            = args[2];
        auto mini_batch_mean     = args[3];
        auto mini_batch_variance = args[4];

        auto num_batch    = output_shape.lens()[0];
        auto num_channels = output_shape.lens()[1];
        auto image_height = output_shape.lens()[2];
        auto image_width  = output_shape.lens()[3];

        if(op.bn_mode == op::batch_norm_inference::spatial)
        {
            visit_all(output, input, mini_batch_mean, mini_batch_variance, arg_gamma, arg_bias)(
                [&](auto result, auto buffer, auto mean, auto variance, auto gamma, auto bias) {

                    dfor(num_batch, num_channels, image_height, image_width)(
                        [&](std::size_t n, std::size_t c, std::size_t h, std::size_t w) {
                            assert((variance(c) + epsilon) > 0);
                            result(n, c, h, w) = gamma(c) * (buffer(n, c, h, w) - mean(c)) /
                                                     std::sqrt(variance(c) + epsilon) +
                                                 bias(c);
                        });
                });
        }

        if(op.bn_mode == op::batch_norm_inference::per_activation)
        {
            visit_all(output, input, mini_batch_mean, mini_batch_mean, arg_gamma, arg_bias)(
                [&](auto result, auto buffer, auto mean, auto variance, auto gamma, auto bias) {

                    dfor(num_batch, num_channels, image_height, image_width)(
                        [&](std::size_t n, std::size_t c, std::size_t h, std::size_t w) {
                            assert((variance(c, h, w) + epsilon) > 0);
                            result(n, c, h, w) = gamma(c, h, w) *
                                                     (buffer(n, c, h, w) - mean(c, h, w)) /
                                                     std::sqrt(variance(c, h, w) + epsilon) +
                                                 bias(c, h, w);
                        });
                });
        }

        return output;
    }
};

struct cpu_convolution
{
    op::convolution op;

    std::string name() const { return "cpu::convolution"; }
    shape compute_shape(const std::vector<shape>& inputs) const { return op.compute_shape(inputs); }
    argument compute(context&, shape output_shape, std::vector<argument> args) const
    {
        argument result{output_shape};
        visit_all(result, args[0], args[1])([&](auto output, auto input, auto weights) {
            auto in_h = input.get_shape().lens()[2];
            auto in_w = input.get_shape().lens()[3];

            auto wei_c = weights.get_shape().lens()[1];
            auto wei_h = weights.get_shape().lens()[2];
            auto wei_w = weights.get_shape().lens()[3];

            dfor(output_shape.lens()[0],
                 output_shape.lens()[1],
                 output_shape.lens()[2],
                 output_shape.lens()[3])(
                [&](std::size_t o, std::size_t w, std::size_t i, std::size_t j) {
                    const int start_x = i * op.stride[0] - op.padding[0];
                    const int start_y = j * op.stride[1] - op.padding[1];

                    double acc = 0;
                    dfor(wei_c, wei_h, wei_w)([&](std::size_t k, std::size_t x, std::size_t y) {
                        const int in_x = start_x + x;
                        const int in_y = start_y + y;
                        if(in_x >= 0 && in_x < in_h && in_y >= 0 && in_y < in_w)
                        {
                            acc += input(o, k, in_x, in_y) * weights(w, k, x, y);
                        }
                    });
                    output(o, w, i, j) = acc;
                });
        });
        return result;
    }
};

struct cpu_im2col
{
    op::im2col op;

    static std::string name() { return "cpu::im2col"; }
    shape compute_shape(const std::vector<shape>& inputs) const { return op.compute_shape(inputs); }

    argument compute(context&, const shape& output_shape, std::vector<argument> args) const
    {
        argument result{output_shape};
        auto input_shape   = args[0].get_shape();
        auto weights_shape = args[1].get_shape();
        visit_all(result, args[0])([&](auto col, auto input) {
            const std::size_t& height   = input_shape.lens()[2];
            const std::size_t& width    = input_shape.lens()[3];
            const std::size_t& channels = weights_shape.lens()[1];
            const std::size_t& kernel_h = weights_shape.lens()[2];
            const std::size_t& kernel_w = weights_shape.lens()[3];
            const std::size_t& pad_h    = op.padding[0];
            const std::size_t& pad_w    = op.padding[1];
            const std::size_t& stride_h = op.stride[0];
            const std::size_t& stride_w = op.stride[1];

            int kdiv2_h, kdiv2_w;
            kdiv2_h = kernel_h / 2;
            kdiv2_w = kernel_w / 2;
            // calculate output sizes
            const std::size_t col_height = (height - kernel_h + 2 * pad_h) / stride_h + 1;
            const std::size_t col_width  = (width - kernel_w + 2 * pad_w) / stride_w + 1;
            // account for padding for the starting position of the input pixels
            std::size_t iinput = kdiv2_h - pad_h;
            // loop over output pixels (ioutput, joutput)
            for(std::size_t ioutput = 0; ioutput < col_height; ioutput++, iinput += stride_h)
            {
                std::size_t jinput = kdiv2_w - pad_w;
                for(std::size_t joutput = 0; joutput < col_width; joutput++, jinput += stride_w)
                {
                    // compute linear index for output
                    std::size_t ldx = ioutput * col_width + joutput;
                    std::size_t p   = 0;
                    dfor(channels,
                         kernel_h,
                         kernel_w)([&](std::size_t c, std::size_t koffset, std::size_t loffset) {
                        int idx     = iinput + koffset - kdiv2_h;
                        int jdx     = jinput + loffset - kdiv2_w;
                        col(ldx, p) = ((idx >= 0) && (idx < height) && (jdx >= 0) && (jdx < width))
                                          ? input(0, c, idx, jdx)
                                          : 0;
                        p++;
                    });
                }
            }
        });
        return result;
    }
};

struct max_pool
{
    static std::string name() { return "max"; }
    static double start() { return std::numeric_limits<double>::lowest(); }

    static double apply(double x, double y)
    {
        double m = std::max(x, y);
        return (m);
    }

    static double final(double x, double) { return (x); }
};

struct avg_pool
{
    static std::string name() { return "average"; }
    static double start() { return 0.0; }

    static double apply(double x, double y) { return x + y; }

    static double final(double x, double y) { return x / y; }
};

template <class Op>
struct cpu_pooling
{
    op::pooling op;

    std::string name() const { return "cpu::pooling_" + Op::name(); }
    shape compute_shape(const std::vector<shape>& inputs) const { return op.compute_shape(inputs); }
    argument compute(context&, const shape& output_shape, std::vector<argument> args) const
    {
        argument result{output_shape};
        visit_all(result, args[0])([&](auto output, auto input) {
            using type = typename decltype(output)::value_type;
            auto in_h  = input.get_shape().lens()[2];
            auto in_w  = input.get_shape().lens()[3];

            dfor(output_shape.lens()[0],
                 output_shape.lens()[1],
                 output_shape.lens()[2],
                 output_shape.lens()[3])(
                [&](std::size_t o, std::size_t w, std::size_t i, std::size_t j) {
                    const int start_x0 = i * op.stride[0] - op.padding[0];
                    const int start_y0 = j * op.stride[1] - op.padding[1];

                    const int hend = std::min(start_x0 + op.lengths[0], in_h);
                    const int wend = std::min(start_y0 + op.lengths[1], in_w);

                    const int start_x = std::max(start_x0, 0);
                    const int start_y = std::max(start_y0, 0);

                    const int w_h       = (hend - start_x);
                    const int w_w       = (wend - start_y);
                    const int pool_size = std::max(w_h * w_w, 1);

                    double acc = Op::start();
                    dfor(w_h, w_w)([&](int x, int y) {
                        const int in_x = start_x + x;
                        const int in_y = start_y + y;
                        if(in_x >= 0 && in_x < in_h && in_y >= 0 && in_y < in_w)
                        {
                            acc = Op::apply(acc, input(o, w, in_x, in_y));
                        }
                    });
                    output(o, w, i, j) = type(Op::final(acc, pool_size));
                });
        });
        return result;
    }
};

struct cpu_contiguous
{
    op::contiguous op;
    std::string name() const { return "cpu::contiguous"; }
    shape compute_shape(const std::vector<shape>& inputs) const { return op.compute_shape(inputs); }
    argument compute(context&, const shape& output_shape, std::vector<argument> args) const
    {
        assert(output_shape.standard());
        argument result{output_shape};
        visit_all(result, args[0])([&](auto output, auto input) {
            shape_for_each(output.get_shape(), [&](const auto& idx) {
                output(idx.begin(), idx.end()) = input(idx.begin(), idx.end());
            });
        });
        return result;
    }
};

struct cpu_concat
{
    op::concat op;
    std::string name() const { return "cpu::concat"; }
    shape compute_shape(const std::vector<shape>& inputs) const { return op.compute_shape(inputs); }
    argument compute(context&, const shape& output_shape, std::vector<argument> args) const
    {
        argument result{output_shape};
        std::vector<std::size_t> coffsets = op.compute_offsets(output_shape, args);
        for(std::size_t l = 0; l < args.size(); l++)
        {
            auto argl             = args[l];
            std::size_t nelements = argl.get_shape().elements();
            visit_all(result, argl)([&](auto output, auto input) {
                auto slice_shape =
                    shape{output_shape.type(), input.get_shape().lens(), output_shape.strides()};
                auto slice = make_view(slice_shape, output.data() + coffsets[l]);
                // cppcheck-suppress useStlAlgorithm
                for(std::size_t i = 0; i < nelements; i++)
                {
                    slice[i] = input[i];
                }
            });
        }
        return result;
    }
};

struct cpu_gemm
{
    op::dot op;
    std::string name() const { return "cpu::dot"; }
    shape compute_shape(const std::vector<shape>& inputs) const { return op.compute_shape(inputs); }

    argument compute(context&, const shape& output_shape, std::vector<argument> args) const
    {
        argument result{output_shape};
        migemm(result, args[0], args[1], op.alpha, op.beta);
        return result;
    }
};

struct identity_op
{
    std::string name() const { return "cpu::identity"; }
    auto fcn() const
    {
        return [](auto x) { return x; };
    }
};

struct abs_op
{
    std::string name() const { return "cpu::abs"; }
    auto fcn() const
    {
        return [](auto x) { return std::abs(make_signed(x)); };
    }
};

struct exp_op
{
    std::string name() const { return "cpu::exp"; }
    auto fcn() const
    {
        return [](auto x) { return std::exp(x); };
    }
};

struct sin_op
{
    std::string name() const { return "cpu::sin"; }
    auto fcn() const
    {
        return [](auto x) { return std::sin(x); };
    }
};

struct cos_op
{
    std::string name() const { return "cpu::cos"; }
    auto fcn() const
    {
        return [](auto x) { return std::cos(x); };
    }
};

struct tan_op
{
    std::string name() const { return "cpu::tan"; }
    auto fcn() const
    {
        return [](auto x) { return std::tan(x); };
    }
};

struct asin_op
{
    std::string name() const { return "cpu::asin"; }
    auto fcn() const
    {
        return [](auto x) { return std::asin(x); };
    }
};

struct acos_op
{
    std::string name() const { return "cpu::acos"; }
    auto fcn() const
    {
        return [](auto x) { return std::acos(x); };
    }
};

struct atan_op
{
    std::string name() const { return "cpu::atan"; }
    auto fcn() const
    {
        return [](auto x) { return std::atan(x); };
    }
};

struct sinh_op
{
    std::string name() const { return "cpu::sinh"; }
    auto fcn() const
    {
        return [](auto x) { return std::sinh(x); };
    }
};

struct cosh_op
{
    std::string name() const { return "cpu::cosh"; }
    auto fcn() const
    {
        return [](auto x) { return std::cosh(x); };
    }
};

struct tanh_op
{
    std::string name() const { return "cpu::tanh"; }
    auto fcn() const
    {
        return [](auto x) { return std::tanh(x); };
    }
};

struct sigmoid_op
{
    std::string name() const { return "cpu::sigmoid"; }
    auto fcn() const
    {
        return [](auto x) { return 1.f / (1.f + std::exp(-x)); };
    }
};

struct neg_op
{
    std::string name() const { return "cpu::neg"; }
    auto fcn() const
    {
        return [](auto x) { return -x; };
    }
};

struct relu_op
{
    std::string name() const { return "cpu::relu"; }
    auto fcn() const
    {
        return [](auto x) { return std::max(decltype(x){0}, x); };
    }
};

struct leaky_relu_op
{
    op::leaky_relu op;
    std::string name() const { return "cpu::leaky_relu"; }
    auto fcn() const
    {
        auto& a = op.alpha;
        return [a](auto x) { return x > 0 ? x : x * a; };
    }
};

struct elu_op
{
    op::elu op;
    std::string name() const { return "cpu::elu"; }
    auto fcn() const
    {
        auto& a = op.alpha;
        return [a](auto x) { return x > 0 ? x : a * std::expm1(x); };
    }
};

template <typename Op>
struct cpu_unary
{
    Op op;
    std::string name() const { return op.name(); }
    shape compute_shape(const std::vector<shape>& inputs) const { return inputs.front(); }
    argument compute(context&, const shape& output_shape, std::vector<argument> args) const
    {
        argument result{output_shape};
        result.visit([&](auto output) {
            args[0].visit([&](auto input) {
                std::transform(input.begin(), input.end(), output.begin(), op.fcn());
            });
        });
        return result;
    }
};

struct softmax2d
{
    std::string name() const { return "cpu::softmax2d"; }
    shape compute_shape(const std::vector<shape>& inputs) const { return inputs.front(); }
    argument compute(context&, const shape& output_shape, std::vector<argument> args) const
    {
        argument result{output_shape};
        visit_all(result, args[0])([&](auto output, auto input) {
            using value_type = typename decltype(input)::value_type;
            auto nb          = input.get_shape().lens()[0];
            auto nc          = input.get_shape().lens()[1];
            auto nh          = input.get_shape().lens()[2];
            auto nw          = input.get_shape().lens()[3];
            dfor(nb, nh, nw)([&](std::size_t b, std::size_t i, std::size_t j) {
                value_type cmax = std::numeric_limits<value_type>::lowest();
                for(int c = 0; c < nc; c++)
                {
                    cmax = std::max(cmax, input(b, c, i, j));
                }
                for(int c = 0; c < nc; c++)
                {
                    output(b, c, i, j) = std::exp(input(b, c, i, j) - cmax);
                }
                value_type sum = value_type(0);
                for(int c = 0; c < nc; c++)
                {
                    sum += output(b, c, i, j);
                }
                for(int c = 0; c < nc; c++)
                {
                    output(b, c, i, j) = output(b, c, i, j) / sum;
                }
            });
        });
        return result;
    }
};

struct add_op
{
    std::string name() const { return "add"; }
    auto fcn() const
    {
        return [](auto x, auto y) { return x + y; };
    }
};

struct sub_op
{
    std::string name() const { return "sub"; }
    auto fcn() const
    {
        return [](auto x, auto y) { return x - y; };
    }
};

struct mul_op
{
    std::string name() const { return "mul"; }
    auto fcn() const
    {
        return [](auto x, auto y) { return x * y; };
    }
};

struct div_op
{
    std::string name() const { return "div"; }
    auto fcn() const
    {
        return [](auto x, auto y) { return x / y; };
    }
};

template <typename Op>
struct cpu_binary
{
    Op op;
    std::string name() const { return op.name(); }
    shape compute_shape(const std::vector<shape>& inputs) const { return inputs.front(); }
    argument compute(context&, const shape& output_shape, std::vector<argument> args) const
    {
        argument result{output_shape};
        visit_all(result, args[0], args[1])([&](auto output, auto input1, auto input2) {
            if(input1.get_shape().packed() and input2.get_shape().packed())
            {
                std::transform(
                    input1.begin(), input1.end(), input2.begin(), output.begin(), op.fcn());
            }
            else
            {
                shape_for_each(output.get_shape(), [&](const auto& idx) {
                    output(idx.begin(), idx.end()) =
                        op.fcn()(input1(idx.begin(), idx.end()), input2(idx.begin(), idx.end()));
                });
            }
        });
        return result;
    }
};

struct cpu_apply
{
    program* prog;
    std::unordered_map<std::string, std::function<void(instruction_ref)>> apply_map{};

    template <class T>
    auto simple_op()
    {
        return [this](instruction_ref ins) { apply_simple_op<T>(ins); };
    }

    template <class T, class Op>
    auto extend_op()
    {
        return [this](instruction_ref ins) { apply_extend_op<T, Op>(ins); };
    }

    void init()
    {
        apply_map["im2col"]      = extend_op<cpu_im2col, op::im2col>();
        apply_map["convolution"] = extend_op<cpu_convolution, op::convolution>();
        apply_map["dot"]         = extend_op<cpu_gemm, op::dot>();
        apply_map["batch_norm_inference"] =
            extend_op<cpu_batch_norm_inference, op::batch_norm_inference>();
        apply_map["contiguous"] = extend_op<cpu_contiguous, op::contiguous>();
        apply_map["concat"]     = extend_op<cpu_concat, op::concat>();
        apply_map["leaky_relu"] = extend_op<cpu_unary<leaky_relu_op>, op::leaky_relu>();
        apply_map["elu"]        = extend_op<cpu_unary<elu_op>, op::elu>();
        apply_map["identity"]   = simple_op<cpu_unary<identity_op>>();
<<<<<<< HEAD
        apply_map["abs"]        = simple_op<cpu_unary<abs_op>>();
=======
        apply_map["sinh"]       = simple_op<cpu_unary<sinh_op>>();
        apply_map["cosh"]       = simple_op<cpu_unary<cosh_op>>();
>>>>>>> 8c3a42e7
        apply_map["tanh"]       = simple_op<cpu_unary<tanh_op>>();
        apply_map["sigmoid"]    = simple_op<cpu_unary<sigmoid_op>>();
        apply_map["exp"]        = simple_op<cpu_unary<exp_op>>();
        apply_map["neg"]        = simple_op<cpu_unary<neg_op>>();
        apply_map["sin"]        = simple_op<cpu_unary<sin_op>>();
        apply_map["cos"]        = simple_op<cpu_unary<cos_op>>();
        apply_map["tan"]        = simple_op<cpu_unary<tan_op>>();
        apply_map["asin"]       = simple_op<cpu_unary<asin_op>>();
        apply_map["acos"]       = simple_op<cpu_unary<acos_op>>();
        apply_map["atan"]       = simple_op<cpu_unary<atan_op>>();
        apply_map["relu"]       = simple_op<cpu_unary<relu_op>>();
        apply_map["add"]        = simple_op<cpu_binary<add_op>>();
        apply_map["sub"]        = simple_op<cpu_binary<sub_op>>();
        apply_map["mul"]        = simple_op<cpu_binary<mul_op>>();
        apply_map["div"]        = simple_op<cpu_binary<div_op>>();

        apply_map["softmax"] = simple_op<softmax2d>();
    }

    void apply()
    {
        init();
        for(auto it : iterator_for(*prog))
        {
            if(it->name() == "pooling")
            {
                apply_pooling(it);
            }
            else if(apply_map.count(it->name()) > 0)
            {
                apply_map.at(it->name())(it);
            }
        }
    }

    template <class T>
    void apply_simple_op(instruction_ref ins)
    {
        prog->replace_instruction(ins, T{}, ins->inputs());
    }

    template <class T, class Op>
    void apply_extend_op(instruction_ref ins)
    {
        auto&& op = any_cast<Op>(ins->get_operator());
        prog->replace_instruction(ins, T{op}, ins->inputs());
    }

    void apply_pooling(instruction_ref ins)
    {
        auto&& op = any_cast<op::pooling>(ins->get_operator());
        if(op.mode == "max")
            prog->replace_instruction(ins, cpu_pooling<max_pool>{op}, ins->inputs());
        else if(op.mode == "average")
            prog->replace_instruction(ins, cpu_pooling<avg_pool>{op}, ins->inputs());
    }
};

void lowering::apply(program& p) const { cpu_apply{&p}.apply(); }

} // namespace cpu
} // namespace MIGRAPH_INLINE_NS
} // namespace migraphx<|MERGE_RESOLUTION|>--- conflicted
+++ resolved
@@ -638,12 +638,9 @@
         apply_map["leaky_relu"] = extend_op<cpu_unary<leaky_relu_op>, op::leaky_relu>();
         apply_map["elu"]        = extend_op<cpu_unary<elu_op>, op::elu>();
         apply_map["identity"]   = simple_op<cpu_unary<identity_op>>();
-<<<<<<< HEAD
         apply_map["abs"]        = simple_op<cpu_unary<abs_op>>();
-=======
         apply_map["sinh"]       = simple_op<cpu_unary<sinh_op>>();
         apply_map["cosh"]       = simple_op<cpu_unary<cosh_op>>();
->>>>>>> 8c3a42e7
         apply_map["tanh"]       = simple_op<cpu_unary<tanh_op>>();
         apply_map["sigmoid"]    = simple_op<cpu_unary<sigmoid_op>>();
         apply_map["exp"]        = simple_op<cpu_unary<exp_op>>();
