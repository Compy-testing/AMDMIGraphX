#include <rocblas.h>
#include <migraph/miopen/miopen_target.hpp>
#include <migraph/miopen/miopen_lowering.hpp>
#include <migraph/miopen/miopen_write_literals.hpp>
#include <migraph/miopen/context.hpp>

namespace migraph {
namespace miopen {

std::vector<pass> miopen_target::get_passes(context&) const
{
<<<<<<< HEAD
    shared<miopen_handle> handle;
};

struct miopen_convolution
{
    convolution op;
    shared<convolution_descriptor> cd;

    std::string name() const { return "miopen::convolution"; }
    shape compute_shape(std::vector<shape> inputs) const
    {
        check_shapes{inputs, *this}.has(3);
        return op.compute_shape({inputs.at(0), inputs.at(1)});
    }
    argument compute(context& gctx, shape output_shape, std::vector<argument> args) const
    {
        auto& ctx   = any_cast<miopen_context>(gctx);
        auto x_desc = make_tensor(args[0].get_shape());
        auto w_desc = make_tensor(args[1].get_shape());
        auto y_desc = make_tensor(output_shape);

        float alpha = 1, beta = 0;
        int algo_count;
        miopenConvAlgoPerf_t perf;
        miopenFindConvolutionForwardAlgorithm(ctx.handle.get(),
                                              x_desc.get(),
                                              args[0].implicit(),
                                              w_desc.get(),
                                              args[1].implicit(),
                                              cd.get(),
                                              y_desc.get(),
                                              args[2].implicit(),
                                              1,
                                              &algo_count,
                                              &perf,
                                              nullptr,
                                              0,
                                              false);
        miopenConvolutionForward(ctx.handle.get(),
                                 &alpha,
                                 x_desc.get(),
                                 args[0].implicit(),
                                 w_desc.get(),
                                 args[1].implicit(),
                                 cd.get(),
                                 perf.fwd_algo,
                                 &beta,
                                 y_desc.get(),
                                 args[2].implicit(),
                                 nullptr,
                                 0);
        return args[2];
    }
};

struct miopen_pooling
{
    pooling op;
    shared<pooling_descriptor> pd;

    std::string name() const { return "miopen::pooling"; }
    shape compute_shape(std::vector<shape> inputs) const
    {
        check_shapes{inputs, *this}.has(2);
        return op.compute_shape({inputs.at(1)});
    }
    argument compute(context& gctx, shape output_shape, std::vector<argument> args) const
    {
        auto& ctx   = any_cast<miopen_context>(gctx);
        auto x_desc = make_tensor(args[0].get_shape());
        auto y_desc = make_tensor(output_shape);

        float alpha = 1, beta = 0;

        miopenPoolingForward(ctx.handle.get(),
                             pd.get(),
                             &alpha,
                             x_desc.get(),
                             args[0].implicit(),
                             &beta,
                             y_desc.get(),
                             args[1].implicit(),
                             false,
                             nullptr,
                             0);

        return args[1];
    }
};

struct miopen_add
{
    std::string name() const { return "miopen::add"; }
    shape compute_shape(std::vector<shape> inputs) const
    {
        check_shapes{inputs, *this}.has(3);
        return inputs.at(0);
    }

    argument compute(context& gctx, shape output_shape, std::vector<argument> args) const
    {
        if(args[1].get_shape().broadcasted())
        {
            argument result{output_shape};

            visit_all(result, from_gpu(args[0]), from_gpu(args[1]))(
                [&](auto output, auto input1, auto input2) {
                    shape_for_each(output.get_shape(), [&](const auto& idx) {
                        output(idx.begin(), idx.end()) =
                            input1(idx.begin(), idx.end()) + input2(idx.begin(), idx.end());
                    });
                });
            return to_gpu(result);
        }
        else
        {
            auto& ctx   = any_cast<miopen_context>(gctx);
            float alpha = 1, beta = 0;
            auto a_desc = make_tensor(args[0].get_shape());
            auto b_desc = make_tensor(args[1].get_shape());
            auto c_desc = make_tensor(output_shape);
            miopenOpTensor(ctx.handle.get(),
                           miopenTensorOpAdd,
                           &alpha,
                           a_desc.get(),
                           args[0].implicit(),
                           &alpha,
                           b_desc.get(),
                           args[1].implicit(),
                           &beta,
                           c_desc.get(),
                           args[2].implicit());
            return args[2];
        }
    }
};

struct miopen_gemm
{
    gemm op;
    std::string name() const { return "miopen::convolution"; }
    shape compute_shape(std::vector<shape> inputs) const
    {
        check_shapes{inputs, *this}.has(3);
        return op.compute_shape({inputs.at(0), inputs.at(1)});
    }
    argument compute(context&, shape output_shape, std::vector<argument> args) const
    {
        rocblas_handle rochandle;
        rocblas_create_handle(&rochandle);
        float alpha     = 1.0f;
        float beta      = 0.0f;
        rocblas_int lda = args[0].get_shape().lens()[1];
        rocblas_int ldb = args[1].get_shape().lens()[1];
        rocblas_int ldc = args[2].get_shape().lens()[1];
        rocblas_int m   = output_shape.lens()[0];
        rocblas_int n   = output_shape.lens()[1];
        rocblas_int k   = args[0].get_shape().lens()[1];
        rocblas_sgemm(rochandle,
                      rocblas_operation_none,
                      rocblas_operation_none,
                      n,
                      m,
                      k,
                      &alpha,
                      args[1].implicit(),
                      ldb,
                      args[0].implicit(),
                      lda,
                      &beta,
                      args[2].implicit(),
                      ldc);
        return args[2];
    }
};

struct miopen_relu
{
    shared<activation_descriptor> ad;
    std::string name() const { return "miopen::relu"; }
    shape compute_shape(std::vector<shape> inputs) const
    {
        check_shapes{inputs, *this}.has(2);
        return inputs.at(1);
    }

    argument compute(context& gctx, shape output_shape, std::vector<argument> args) const
    {
        auto& ctx   = any_cast<miopen_context>(gctx);
        float alpha = 1, beta = 0;
        auto x_desc = make_tensor(args[0].get_shape());
        auto y_desc = make_tensor(output_shape);
        miopenActivationForward(ctx.handle.get(),
                                ad.get(),
                                &alpha,
                                x_desc.get(),
                                args[0].implicit(),
                                &beta,
                                y_desc.get(),
                                args[1].implicit());

        return args[1];
    }
};

struct miopen_apply
{
    program* prog = nullptr;

    void apply()
    {
        prog->insert_instruction(prog->begin(), check_context<miopen_context>{});
        for(auto it = prog->begin(); it != prog->end(); it++)
        {
            if(it->op.name() == "convolution")
            {
                apply_convolution(it);
            }
            else if(it->op.name() == "activation")
            {
                apply_activation(it);
            }
            else if(it->op.name() == "pooling")
            {
                apply_pooling(it);
            }
            else if(it->op.name() == "add")
            {
                apply_add(it);
            }
            else if(it->op.name() == "gemm")
            {
                apply_gemm(it);
            }
        }
    }

    instruction_ref insert_allocation(instruction_ref ins, const shape& s)
    {
        if(ins == --prog->end())
        {
            return prog->add_parameter("output", s);
        }
        else
        {
            auto is     = prog->add_outline(s);
            auto result = prog->insert_instruction(ins, hip_allocate{}, is);
            return result;
        }
    }

    void apply_convolution(instruction_ref ins)
    {
        auto&& op   = any_cast<convolution>(ins->op);
        auto cd     = make_conv(op);
        auto output = insert_allocation(ins, ins->result);

        prog->replace_instruction(ins,
                                  miopen_convolution{op, std::move(cd)},
                                  ins->arguments.at(0),
                                  ins->arguments.at(1),
                                  output);
    }

    void apply_pooling(instruction_ref ins)
    {
        auto&& op   = any_cast<pooling>(ins->op);
        auto pd     = make_pooling(op);
        auto output = insert_allocation(ins, ins->result);

        prog->replace_instruction(
            ins, miopen_pooling{op, std::move(pd)}, ins->arguments.at(0), output);
    }

    void apply_activation(instruction_ref ins)
    {
        auto&& op = any_cast<activation>(ins->op);
        auto ad   = make_relu();
        if(op.mode == "relu")
        {
            auto output = insert_allocation(ins, ins->result);
            prog->replace_instruction(
                ins, miopen_relu{std::move(ad)}, ins->arguments.at(0), output);
        }
    }

    void apply_add(instruction_ref ins)
    {
        auto output = insert_allocation(ins, ins->result);
        prog->replace_instruction(
            ins, miopen_add{}, ins->arguments.at(0), ins->arguments.at(1), output);
    }

    void apply_gemm(instruction_ref ins)
    {
        auto&& op   = any_cast<gemm>(ins->op);
        auto output = insert_allocation(ins, ins->result);
        prog->replace_instruction(
            ins, miopen_gemm{op}, ins->arguments.at(0), ins->arguments.at(1), output);
    }
};

struct miopen_pass
{
    std::string name() const { return "miopen::pass"; }

    void apply(program& p) const { miopen_apply{&p}.apply(); }
};

std::vector<pass> miopen_target::get_passes(context&) const { return {miopen_pass{}}; }
=======
    return {miopen_lowering{}, miopen_write_literals{}};
}
>>>>>>> a47f8e4b

std::string miopen_target::name() const { return "miopen"; }

context miopen_target::get_context() const
{
    return miopen_context{share(make_obj<miopen_handle>(&miopenCreate))};
}

} // namespace miopen

} // namespace migraph<|MERGE_RESOLUTION|>--- conflicted
+++ resolved
@@ -1,4 +1,3 @@
-#include <rocblas.h>
 #include <migraph/miopen/miopen_target.hpp>
 #include <migraph/miopen/miopen_lowering.hpp>
 #include <migraph/miopen/miopen_write_literals.hpp>
@@ -9,321 +8,8 @@
 
 std::vector<pass> miopen_target::get_passes(context&) const
 {
-<<<<<<< HEAD
-    shared<miopen_handle> handle;
-};
-
-struct miopen_convolution
-{
-    convolution op;
-    shared<convolution_descriptor> cd;
-
-    std::string name() const { return "miopen::convolution"; }
-    shape compute_shape(std::vector<shape> inputs) const
-    {
-        check_shapes{inputs, *this}.has(3);
-        return op.compute_shape({inputs.at(0), inputs.at(1)});
-    }
-    argument compute(context& gctx, shape output_shape, std::vector<argument> args) const
-    {
-        auto& ctx   = any_cast<miopen_context>(gctx);
-        auto x_desc = make_tensor(args[0].get_shape());
-        auto w_desc = make_tensor(args[1].get_shape());
-        auto y_desc = make_tensor(output_shape);
-
-        float alpha = 1, beta = 0;
-        int algo_count;
-        miopenConvAlgoPerf_t perf;
-        miopenFindConvolutionForwardAlgorithm(ctx.handle.get(),
-                                              x_desc.get(),
-                                              args[0].implicit(),
-                                              w_desc.get(),
-                                              args[1].implicit(),
-                                              cd.get(),
-                                              y_desc.get(),
-                                              args[2].implicit(),
-                                              1,
-                                              &algo_count,
-                                              &perf,
-                                              nullptr,
-                                              0,
-                                              false);
-        miopenConvolutionForward(ctx.handle.get(),
-                                 &alpha,
-                                 x_desc.get(),
-                                 args[0].implicit(),
-                                 w_desc.get(),
-                                 args[1].implicit(),
-                                 cd.get(),
-                                 perf.fwd_algo,
-                                 &beta,
-                                 y_desc.get(),
-                                 args[2].implicit(),
-                                 nullptr,
-                                 0);
-        return args[2];
-    }
-};
-
-struct miopen_pooling
-{
-    pooling op;
-    shared<pooling_descriptor> pd;
-
-    std::string name() const { return "miopen::pooling"; }
-    shape compute_shape(std::vector<shape> inputs) const
-    {
-        check_shapes{inputs, *this}.has(2);
-        return op.compute_shape({inputs.at(1)});
-    }
-    argument compute(context& gctx, shape output_shape, std::vector<argument> args) const
-    {
-        auto& ctx   = any_cast<miopen_context>(gctx);
-        auto x_desc = make_tensor(args[0].get_shape());
-        auto y_desc = make_tensor(output_shape);
-
-        float alpha = 1, beta = 0;
-
-        miopenPoolingForward(ctx.handle.get(),
-                             pd.get(),
-                             &alpha,
-                             x_desc.get(),
-                             args[0].implicit(),
-                             &beta,
-                             y_desc.get(),
-                             args[1].implicit(),
-                             false,
-                             nullptr,
-                             0);
-
-        return args[1];
-    }
-};
-
-struct miopen_add
-{
-    std::string name() const { return "miopen::add"; }
-    shape compute_shape(std::vector<shape> inputs) const
-    {
-        check_shapes{inputs, *this}.has(3);
-        return inputs.at(0);
-    }
-
-    argument compute(context& gctx, shape output_shape, std::vector<argument> args) const
-    {
-        if(args[1].get_shape().broadcasted())
-        {
-            argument result{output_shape};
-
-            visit_all(result, from_gpu(args[0]), from_gpu(args[1]))(
-                [&](auto output, auto input1, auto input2) {
-                    shape_for_each(output.get_shape(), [&](const auto& idx) {
-                        output(idx.begin(), idx.end()) =
-                            input1(idx.begin(), idx.end()) + input2(idx.begin(), idx.end());
-                    });
-                });
-            return to_gpu(result);
-        }
-        else
-        {
-            auto& ctx   = any_cast<miopen_context>(gctx);
-            float alpha = 1, beta = 0;
-            auto a_desc = make_tensor(args[0].get_shape());
-            auto b_desc = make_tensor(args[1].get_shape());
-            auto c_desc = make_tensor(output_shape);
-            miopenOpTensor(ctx.handle.get(),
-                           miopenTensorOpAdd,
-                           &alpha,
-                           a_desc.get(),
-                           args[0].implicit(),
-                           &alpha,
-                           b_desc.get(),
-                           args[1].implicit(),
-                           &beta,
-                           c_desc.get(),
-                           args[2].implicit());
-            return args[2];
-        }
-    }
-};
-
-struct miopen_gemm
-{
-    gemm op;
-    std::string name() const { return "miopen::convolution"; }
-    shape compute_shape(std::vector<shape> inputs) const
-    {
-        check_shapes{inputs, *this}.has(3);
-        return op.compute_shape({inputs.at(0), inputs.at(1)});
-    }
-    argument compute(context&, shape output_shape, std::vector<argument> args) const
-    {
-        rocblas_handle rochandle;
-        rocblas_create_handle(&rochandle);
-        float alpha     = 1.0f;
-        float beta      = 0.0f;
-        rocblas_int lda = args[0].get_shape().lens()[1];
-        rocblas_int ldb = args[1].get_shape().lens()[1];
-        rocblas_int ldc = args[2].get_shape().lens()[1];
-        rocblas_int m   = output_shape.lens()[0];
-        rocblas_int n   = output_shape.lens()[1];
-        rocblas_int k   = args[0].get_shape().lens()[1];
-        rocblas_sgemm(rochandle,
-                      rocblas_operation_none,
-                      rocblas_operation_none,
-                      n,
-                      m,
-                      k,
-                      &alpha,
-                      args[1].implicit(),
-                      ldb,
-                      args[0].implicit(),
-                      lda,
-                      &beta,
-                      args[2].implicit(),
-                      ldc);
-        return args[2];
-    }
-};
-
-struct miopen_relu
-{
-    shared<activation_descriptor> ad;
-    std::string name() const { return "miopen::relu"; }
-    shape compute_shape(std::vector<shape> inputs) const
-    {
-        check_shapes{inputs, *this}.has(2);
-        return inputs.at(1);
-    }
-
-    argument compute(context& gctx, shape output_shape, std::vector<argument> args) const
-    {
-        auto& ctx   = any_cast<miopen_context>(gctx);
-        float alpha = 1, beta = 0;
-        auto x_desc = make_tensor(args[0].get_shape());
-        auto y_desc = make_tensor(output_shape);
-        miopenActivationForward(ctx.handle.get(),
-                                ad.get(),
-                                &alpha,
-                                x_desc.get(),
-                                args[0].implicit(),
-                                &beta,
-                                y_desc.get(),
-                                args[1].implicit());
-
-        return args[1];
-    }
-};
-
-struct miopen_apply
-{
-    program* prog = nullptr;
-
-    void apply()
-    {
-        prog->insert_instruction(prog->begin(), check_context<miopen_context>{});
-        for(auto it = prog->begin(); it != prog->end(); it++)
-        {
-            if(it->op.name() == "convolution")
-            {
-                apply_convolution(it);
-            }
-            else if(it->op.name() == "activation")
-            {
-                apply_activation(it);
-            }
-            else if(it->op.name() == "pooling")
-            {
-                apply_pooling(it);
-            }
-            else if(it->op.name() == "add")
-            {
-                apply_add(it);
-            }
-            else if(it->op.name() == "gemm")
-            {
-                apply_gemm(it);
-            }
-        }
-    }
-
-    instruction_ref insert_allocation(instruction_ref ins, const shape& s)
-    {
-        if(ins == --prog->end())
-        {
-            return prog->add_parameter("output", s);
-        }
-        else
-        {
-            auto is     = prog->add_outline(s);
-            auto result = prog->insert_instruction(ins, hip_allocate{}, is);
-            return result;
-        }
-    }
-
-    void apply_convolution(instruction_ref ins)
-    {
-        auto&& op   = any_cast<convolution>(ins->op);
-        auto cd     = make_conv(op);
-        auto output = insert_allocation(ins, ins->result);
-
-        prog->replace_instruction(ins,
-                                  miopen_convolution{op, std::move(cd)},
-                                  ins->arguments.at(0),
-                                  ins->arguments.at(1),
-                                  output);
-    }
-
-    void apply_pooling(instruction_ref ins)
-    {
-        auto&& op   = any_cast<pooling>(ins->op);
-        auto pd     = make_pooling(op);
-        auto output = insert_allocation(ins, ins->result);
-
-        prog->replace_instruction(
-            ins, miopen_pooling{op, std::move(pd)}, ins->arguments.at(0), output);
-    }
-
-    void apply_activation(instruction_ref ins)
-    {
-        auto&& op = any_cast<activation>(ins->op);
-        auto ad   = make_relu();
-        if(op.mode == "relu")
-        {
-            auto output = insert_allocation(ins, ins->result);
-            prog->replace_instruction(
-                ins, miopen_relu{std::move(ad)}, ins->arguments.at(0), output);
-        }
-    }
-
-    void apply_add(instruction_ref ins)
-    {
-        auto output = insert_allocation(ins, ins->result);
-        prog->replace_instruction(
-            ins, miopen_add{}, ins->arguments.at(0), ins->arguments.at(1), output);
-    }
-
-    void apply_gemm(instruction_ref ins)
-    {
-        auto&& op   = any_cast<gemm>(ins->op);
-        auto output = insert_allocation(ins, ins->result);
-        prog->replace_instruction(
-            ins, miopen_gemm{op}, ins->arguments.at(0), ins->arguments.at(1), output);
-    }
-};
-
-struct miopen_pass
-{
-    std::string name() const { return "miopen::pass"; }
-
-    void apply(program& p) const { miopen_apply{&p}.apply(); }
-};
-
-std::vector<pass> miopen_target::get_passes(context&) const { return {miopen_pass{}}; }
-=======
     return {miopen_lowering{}, miopen_write_literals{}};
 }
->>>>>>> a47f8e4b
 
 std::string miopen_target::name() const { return "miopen"; }
 
