/*
 * The MIT License (MIT)
 *
 * Copyright (c) 2015-2024 Advanced Micro Devices, Inc. All rights reserved.
 *
 * Permission is hereby granted, free of charge, to any person obtaining a copy
 * of this software and associated documentation files (the "Software"), to deal
 * in the Software without restriction, including without limitation the rights
 * to use, copy, modify, merge, publish, distribute, sublicense, and/or sell
 * copies of the Software, and to permit persons to whom the Software is
 * furnished to do so, subject to the following conditions:
 *
 * The above copyright notice and this permission notice shall be included in
 * all copies or substantial portions of the Software.
 *
 * THE SOFTWARE IS PROVIDED "AS IS", WITHOUT WARRANTY OF ANY KIND, EXPRESS OR
 * IMPLIED, INCLUDING BUT NOT LIMITED TO THE WARRANTIES OF MERCHANTABILITY,
 * FITNESS FOR A PARTICULAR PURPOSE AND NONINFRINGEMENT.  IN NO EVENT SHALL THE
 * AUTHORS OR COPYRIGHT HOLDERS BE LIABLE FOR ANY CLAIM, DAMAGES OR OTHER
 * LIABILITY, WHETHER IN AN ACTION OF CONTRACT, TORT OR OTHERWISE, ARISING FROM,
 * OUT OF OR IN CONNECTION WITH THE SOFTWARE OR THE USE OR OTHER DEALINGS IN
 * THE SOFTWARE.
 */
#include <migraphx/simplify_dyn_ops.hpp>
#include <migraphx/op/slice.hpp>
#include <migraphx/matcher.hpp>
#include <migraphx/make_op.hpp>
#include <migraphx/literal.hpp>
<<<<<<< HEAD
=======
#include <migraphx/common.hpp>
>>>>>>> 6d07cf78
#include <migraphx/tensor_view.hpp>

namespace migraphx {
inline namespace MIGRAPHX_INLINE_NS {

/**
 * Convert 2 input static shape broadcast/multibroadcast into 1 input version.
 * Some compiler passes (ex. simplify_algebra) only support the 1 input versions
 * of the broadcasting operators.
 * From:
 * broadcast_op(argument_with_static_shape, argument_with_static_shape)
 * To:
 * broadcast_op(argument_with_static_shape); broadcast_op.out_lens = constant_output_dims
 */
struct find_static_2in_broadcasts
{
    auto matcher() const
    {
        return match::broadcast(match::nargs(2),
                                match::arg(0)(match::static_shape()),
                                match::arg(1)(match::static_shape()));
    }

    void apply(module& m, const match::matcher_result& mr) const
    {
        auto ins          = mr.result;
        auto out_lens     = ins->get_shape().lens();
        auto broadcast_op = ins->get_operator();
        if(broadcast_op.name() == "broadcast")
        {
            broadcast_op.from_value({{"out_lens", out_lens}});
        }
        else
        {
            broadcast_op.from_value({{"out_lens", out_lens}, {"out_dyn_dims", {}}});
        }
        m.replace_instruction(ins, broadcast_op, ins->inputs().at(0));
    }
};

/**
 * Simplify slice with 2 inputs to the 1 input version if inputs[1] is constant.
 * From:
 * slice(data, constant_input); two attributes set
 * To:
 * slice(data); slice.starts, slice.ends. slice.axes set
 */
struct find_const_2in_slice
{
    auto matcher() const
    {
        return match::name("slice")(match::nargs(2), match::arg(1)(match::is_constant()));
    }

    void apply(module& m, const match::matcher_result& mr) const
    {
        auto ins       = mr.result;
        auto inputs    = ins->inputs();
        auto slice_op  = any_cast<op::slice>(ins->get_operator());
        auto set_attrs = slice_op.get_set_attributes();
        std::vector<int64_t> starts_vec;
        std::vector<int64_t> ends_vec;
        std::vector<int64_t> axes_vec;
        if(set_attrs == op::slice::ends_axes)
        {
            // slice(data, starts)
            inputs.at(1)->eval().visit(
                [&](auto output) { starts_vec.assign(output.begin(), output.end()); });
            ends_vec = slice_op.ends;
            axes_vec = slice_op.axes;
        }
        else if(set_attrs == op::slice::starts_axes)
        {
            // slice(data, ends)
            inputs.at(1)->eval().visit(
                [&](auto output) { ends_vec.assign(output.begin(), output.end()); });
            starts_vec = slice_op.starts;
            axes_vec   = slice_op.axes;
        }
        else
        {
            // slice(data, axes)
            inputs.at(1)->eval().visit(
                [&](auto output) { axes_vec.assign(output.begin(), output.end()); });
            starts_vec = slice_op.starts;
            ends_vec   = slice_op.ends;
        }
        m.replace_instruction(
            ins,
            make_op("slice", {{"starts", starts_vec}, {"ends", ends_vec}, {"axes", axes_vec}}),
            inputs.at(0));
    }
};

/**
 * Simplify slice with 3 inputs to the 1 input version if inputs[1:2] are constant.
 * From:
 * slice(data, constant_input1, constant_input2); one attribute set
 * To:
 * slice(data); slice.starts, slice.ends. slice.axes set
 */
struct find_const_3in_slice
{
    auto matcher() const
    {
        return match::name("slice")(match::nargs(3),
                                    match::arg(1)(match::is_constant()),
                                    match::arg(2)(match::is_constant()));
    }

    void apply(module& m, const match::matcher_result& mr) const
    {
        auto ins            = mr.result;
        auto inputs         = ins->inputs();
        auto slice_op       = any_cast<op::slice>(ins->get_operator());
        auto set_attrs      = slice_op.get_set_attributes();
        std::vector<int64_t> starts_vec;
        std::vector<int64_t> ends_vec;
        std::vector<int64_t> axes_vec;
        if(set_attrs == op::slice::axes_only)
        {
            // slice(data, starts, ends)
            inputs.at(1)->eval().visit(
                [&](auto output) { starts_vec.assign(output.begin(), output.end()); });
            inputs.at(2)->eval().visit(
                [&](auto output) { ends_vec.assign(output.begin(), output.end()); });
            axes_vec = slice_op.axes;
        }
        else if(set_attrs == op::slice::ends_only)
        {
            // slice(data, starts, axes)
            inputs.at(1)->eval().visit(
                [&](auto output) { starts_vec.assign(output.begin(), output.end()); });
            inputs.at(2)->eval().visit(
                [&](auto output) { axes_vec.assign(output.begin(), output.end()); });
            ends_vec = slice_op.ends;
        }
        else
        {
            // slice(data, ends, axes)
            inputs.at(1)->eval().visit(
                [&](auto output) { ends_vec.assign(output.begin(), output.end()); });
            inputs.at(2)->eval().visit(
                [&](auto output) { axes_vec.assign(output.begin(), output.end()); });
            starts_vec = slice_op.starts;
        }
        m.replace_instruction(
            ins,
            make_op("slice", {{"starts", starts_vec}, {"ends", ends_vec}, {"axes", axes_vec}}),
            inputs.at(0));
    }
};

/**
 * Simplify slice with 4 inputs to the 1 input version if inputs[1:3] are constant.
 * From:
 * slice(data, constant_starts, constant_ends, constant_axes)
 * To:
 * slice(data); slice.starts, slice.ends. slice.axes set
 */
struct find_const_4in_slice
{
    auto matcher() const
    {
        return match::name("slice")(match::nargs(4),
                                    match::arg(1)(match::is_constant()),
                                    match::arg(2)(match::is_constant()),
                                    match::arg(3)(match::is_constant()));
    }

    void apply(module& m, const match::matcher_result& mr) const
    {
        auto ins            = mr.result;
        auto inputs         = ins->inputs();
        argument starts_arg = inputs.at(1)->eval(false);
        argument ends_arg   = inputs.at(2)->eval(false);
        argument axes_arg   = inputs.at(3)->eval(false);
        if(not starts_arg.empty() and not ends_arg.empty() and not axes_arg.empty())
        {
            std::vector<int64_t> starts_vec;
            std::vector<int64_t> ends_vec;
            std::vector<int64_t> axes_vec;
            starts_arg.visit([&](auto output) { starts_vec.assign(output.begin(), output.end()); });
            ends_arg.visit([&](auto output) { ends_vec.assign(output.begin(), output.end()); });
            axes_arg.visit([&](auto output) { axes_vec.assign(output.begin(), output.end()); });
            m.replace_instruction(
                ins,
                make_op("slice", {{"starts", starts_vec}, {"ends", ends_vec}, {"axes", axes_vec}}),
                inputs.at(0));
        }
    }
};

/**
 * Simplify dimensions_of to a literal when the input arugment has a static shape
 * or the dynamic dimensions from `start` to `end` are fixed.
 */
struct find_static_dimensions_of
{
    auto matcher() const { return match::name("dimensions_of")(); }

    void apply(module& m, const match::matcher_result& mr) const
    {
        auto ins                 = mr.result;
        auto input               = ins->inputs().at(0);
        auto dimensions_of_value = ins->get_operator().to_value();
        auto start               = dimensions_of_value.at("start").to<std::size_t>();
        auto end                 = dimensions_of_value.at("end").to<std::size_t>();
        if(input->get_shape().dynamic())
        {
            // check if dynamic dimensions from start to end are fixed
            auto dds = input->get_shape().dyn_dims();
            if(std::any_of(dds.begin() + start, dds.begin() + end, [](auto dd) {
                   return not dd.is_fixed();
               }))
            {
                return;
            }
        }
        std::size_t output_ndim = end - start;
        std::vector<int64_t> vec_shape(output_ndim);
        migraphx::shape s(migraphx::shape::int64_type, {output_ndim});
        std::vector<std::size_t> input_lens = input->get_shape().to_static(1).lens();
        std::transform(input_lens.begin() + start,
                       input_lens.begin() + end,
                       vec_shape.begin(),
                       [](auto i) { return int64_t(i); });
        migraphx::shape output_shape{migraphx::shape::int64_type, {end - start}};
        auto lit_ins = m.add_literal(migraphx::literal{output_shape, vec_shape});
        m.replace_instruction(ins, lit_ins);
    }
};

/**
 * Simplify allocate into 2 argument reshape that has constant output dimensions into a static 1
 * argument reshape. Intended to simplify what ONNX parse_reshape creates for dynamic reshapes.
 * This matcher can be generalized to matching reshape(data, static_shape_output_tensor).
 * From:
 * x = allocate(constant_output_dims) -> reshape(data, x)
 * To:
 * reshape(data); reshape.dims = constant_output_dims
 */
struct find_const_alloc_reshapes
{
    auto matcher() const
    {
        return match::name("reshape")(match::nargs(2),
                                      match::arg(1)(match::name("allocate")(match::is_constant())));
    }

    void apply(module& m, const match::matcher_result& mr) const
    {
        auto reshape_ins         = mr.result;
        auto reshape_inputs      = reshape_ins->inputs();
        auto alloc_ins           = reshape_inputs.at(1);
        argument output_dims_arg = alloc_ins->inputs().at(0)->eval(false);
        std::vector<int64_t> output_dims_vec;
        output_dims_arg.visit(
            [&](auto output) { output_dims_vec.assign(output.begin(), output.end()); });
        m.replace_instruction(
            reshape_ins, make_op("reshape", {{"dims", output_dims_vec}}), reshape_inputs.at(0));
        // have dead_code_elimination remove the previous allocate
    }
};

/**
 * Simplify allocate into fill operator that has constant output dimensions and constant value.
 * The allocate into fill instructions is what is produced when parsing the ONNX
 * ConstantOfShape operator. This replacement could be handled with propagate_constant, but
 * would rather have the simplification happen earlier during compiling.
 * This matcher can be generalized to matching fill(constant_value, static_shape_output_tensor).
 * From:
 * x = allocate(constant_ouptut_dims) -> fill(constant_value, x)
 * To:
 * literal
 */
struct find_const_alloc_fill
{
    auto matcher() const
    {
        return match::name("fill")(match::arg(0)(match::is_constant()),
                                   match::arg(1)(match::name("allocate")(match::is_constant())));
    }

    void apply(module& m, const match::matcher_result& mr) const
    {
        auto fill_ins = mr.result;
        auto fill_arg = fill_ins->eval(false);
        auto l        = m.add_literal(fill_arg.get_shape(), fill_arg.data());
        m.replace_instruction(fill_ins, l);
    }
};

/**
<<<<<<< HEAD
=======
 * Simplify broadcast_for_dot instructions with two static shaped arguments
 * From:
 * broadcast_for_dot(static_shape_arg, static_shape_arg)
 * To:
 * multibroadcast(static_shape_arg); output_lens = static_broadcast_for_doted_shape
 */
struct find_static_broadcast_for_dot
{
    auto matcher() const
    {
        return match::name("broadcast_for_dot")(match::arg(0)(match::static_shape()),
                                                match::arg(1)(match::static_shape()));
    }

    void apply(module& m, const match::matcher_result& mr) const
    {
        auto broadcast_for_dot_ins = mr.result;
        auto inputs                = broadcast_for_dot_ins->inputs();
        auto s0                    = inputs.at(0)->get_shape();
        auto s1                    = inputs.at(1)->get_shape();
        auto l0_it                 = s0.lens().end() - 2;
        std::vector<std::size_t> l0_broadcasted_lens(s0.lens().begin(), l0_it);
        auto l1_it = s1.lens().begin() + s1.ndim() - 2;
        std::vector<std::size_t> l1_broadcasted_lens(s1.lens().begin(), l1_it);
        auto output_lens = compute_broadcasted_lens(l0_broadcasted_lens, l1_broadcasted_lens);
        output_lens.insert(output_lens.end(), l0_it, s0.lens().end());
        m.replace_instruction(broadcast_for_dot_ins,
                              make_op("multibroadcast", {{"out_lens", output_lens}}),
                              inputs.at(0));
    }
};

/**
>>>>>>> 6d07cf78
 * Go through `select_module` instructions and update the `output_dyn_shapes` attribute.
 * Checks the submodule output shapes and determines an appropriate `output_dyn_shapes` attribute.
 * This version ignores dynamic_dimension opt values.
 * Intended to be run after the other simplify_dyn_ops passes.
 */
struct simplify_select_module_output_shape
{
    auto matcher() const { return match::name("select_module"); }

    void apply(module& m, const match::matcher_result& mr) const
    {
        auto sm_ins           = mr.result;
        auto sm_module_inputs = sm_ins->module_inputs();
        std::vector<std::vector<shape>> all_output_shapes(sm_module_inputs.size());
        std::transform(sm_module_inputs.begin(),
                       sm_module_inputs.end(),
                       all_output_shapes.begin(),
                       [](auto submod) { return submod->get_output_shapes(); });
        // check that all of the submodules have the same number of outputs and all respective
        // outputs have the same rank and type
        auto shapes_ndim  = get_shapes_ndim(all_output_shapes.front());
        auto shapes_types = get_shapes_types(all_output_shapes.front());
        if(std::any_of(
               all_output_shapes.begin() + 1, all_output_shapes.end(), [&](auto out_shapes) {
                   bool same_types = get_shapes_types(out_shapes) == shapes_types;
                   bool same_ndim  = get_shapes_ndim(out_shapes) == shapes_ndim;
                   return not same_types or not same_ndim;
               }))
        {
            return;
        }
        auto num_out_shapes = shapes_ndim.size();
        std::vector<shape> dyn_shapes(num_out_shapes);
        auto num_submod = sm_module_inputs.size();
        // compare respective output shapes from each submodule to get a range for the output shape
        for(int i : range(num_out_shapes))
        {
            std::vector<shape> shapes_at_index(num_submod);
            std::transform(all_output_shapes.begin(),
                           all_output_shapes.end(),
                           shapes_at_index.begin(),
                           [&](auto output_shapes) { return output_shapes.at(i); });
            dyn_shapes.at(i) = dyn_shape_from_shapes(shapes_at_index);
        }
        auto tuple_shape = shape{dyn_shapes};
        m.replace_instruction(
            sm_ins,
            make_op("select_module", {{"output_dyn_shapes", to_value(tuple_shape)}}),
            sm_ins->inputs(),
            sm_module_inputs);
    }

    std::vector<std::size_t> get_shapes_ndim(const std::vector<shape>& shapes) const
    {
        std::vector<std::size_t> ret(shapes.size());
        std::transform(
            shapes.cbegin(), shapes.cend(), ret.begin(), [](auto s) { return s.ndim(); });
        return ret;
    }

    std::vector<shape::type_t> get_shapes_types(const std::vector<shape>& shapes) const
    {
        std::vector<shape::type_t> ret(shapes.size());
        std::transform(
            shapes.cbegin(), shapes.cend(), ret.begin(), [](auto s) { return s.type(); });
        return ret;
    }

    /**
     * Calculating an appropriate shape that encompasses all of the given vector of shapes.
     * Equivalent to creating a 2D matrix of shape lengths and do a reduce over each axis.
     * The shapes can be dynamic or static.
     * Assuming all shapes have the same ndim.
     */
    shape dyn_shape_from_shapes(std::vector<shape> shape_vec) const
    {
        // making 2D matrices of min_lens and max_lens
        // specifically using uint64_t because we're going to put the values into a tensor_view
        // later
        std::vector<uint64_t> all_min_lens;
        std::vector<uint64_t> all_max_lens;
        for(const auto& s : shape_vec)
        {
            auto min_lens = s.min_lens();
            auto max_lens = s.max_lens();
            std::copy(min_lens.begin(), min_lens.end(), std::back_inserter(all_min_lens));
            std::copy(max_lens.begin(), max_lens.end(), std::back_inserter(all_max_lens));
        }
        assert(all_min_lens.size() == shape_vec.size() * shape_vec.front().ndim());
        assert(all_max_lens.size() == shape_vec.size() * shape_vec.front().ndim());
        auto num_rows = shape_vec.size();
        auto num_cols = shape_vec.front().ndim();
        shape tensor_shape{shape::uint64_type, {num_rows, num_cols}};
        auto min_lens_matrix = make_view(tensor_shape, all_min_lens.data());
        auto max_lens_matrix = make_view(tensor_shape, all_max_lens.data());

        std::vector<uint64_t> mins(num_cols);
        std::vector<uint64_t> maxes(num_cols);
        // rearranging data into column vectors to reduce over
        // i = row, j = column
        for(int j : range(num_cols))
        {
            std::vector<uint64_t> reduce_min_vals(num_rows);
            std::vector<uint64_t> reduce_max_vals(num_rows);
            for(int i : range(num_rows))
            {
                reduce_min_vals.at(i) = min_lens_matrix(i, j);
                reduce_max_vals.at(i) = max_lens_matrix(i, j);
            }
            uint64_t max_int = std::numeric_limits<uint64_t>::max();
            uint64_t min_val =
                std::accumulate(reduce_min_vals.begin(),
                                reduce_min_vals.end(),
                                max_int,
                                [](uint64_t x, uint64_t y) { return x < y ? x : y; });
            uint64_t max_val = std::accumulate(
                reduce_max_vals.begin(), reduce_max_vals.end(), 0, [](uint64_t x, uint64_t y) {
                    return x > y ? x : y;
                });
            mins.at(j)  = min_val;
            maxes.at(j) = max_val;
        }
        // fixed output shape case
        if(mins == maxes)
        {
            return shape{shape_vec.front().type(), mins};
        }
        // dynamic output shape case
        return shape{shape_vec.front().type(), mins, maxes, {}};
    }
};

void simplify_dyn_ops::apply(module& m) const
{
    match::find_matches(m,
                        find_static_dimensions_of{},
                        find_const_alloc_reshapes{},
                        find_static_2in_broadcasts{},
                        find_const_2in_slice{},
                        find_const_3in_slice{},
                        find_const_4in_slice{},
<<<<<<< HEAD
                        find_const_alloc_fill{});
=======
                        find_const_alloc_fill{},
                        find_static_broadcast_for_dot{});
>>>>>>> 6d07cf78
    match::find_matches(m, simplify_select_module_output_shape{});
}

} // namespace MIGRAPHX_INLINE_NS
} // namespace migraphx<|MERGE_RESOLUTION|>--- conflicted
+++ resolved
@@ -26,10 +26,7 @@
 #include <migraphx/matcher.hpp>
 #include <migraphx/make_op.hpp>
 #include <migraphx/literal.hpp>
-<<<<<<< HEAD
-=======
 #include <migraphx/common.hpp>
->>>>>>> 6d07cf78
 #include <migraphx/tensor_view.hpp>
 
 namespace migraphx {
@@ -324,8 +321,6 @@
 };
 
 /**
-<<<<<<< HEAD
-=======
  * Simplify broadcast_for_dot instructions with two static shaped arguments
  * From:
  * broadcast_for_dot(static_shape_arg, static_shape_arg)
@@ -359,7 +354,6 @@
 };
 
 /**
->>>>>>> 6d07cf78
  * Go through `select_module` instructions and update the `output_dyn_shapes` attribute.
  * Checks the submodule output shapes and determines an appropriate `output_dyn_shapes` attribute.
  * This version ignores dynamic_dimension opt values.
@@ -501,12 +495,8 @@
                         find_const_2in_slice{},
                         find_const_3in_slice{},
                         find_const_4in_slice{},
-<<<<<<< HEAD
-                        find_const_alloc_fill{});
-=======
                         find_const_alloc_fill{},
                         find_static_broadcast_for_dot{});
->>>>>>> 6d07cf78
     match::find_matches(m, simplify_select_module_output_shape{});
 }
 
