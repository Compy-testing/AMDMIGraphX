--- conflicted
+++ resolved
@@ -105,11 +105,7 @@
             throw GetLastError();
     }
 
-<<<<<<< HEAD
-    pipe(const pipe&) = delete;
-=======
     pipe(const pipe&)            = delete;
->>>>>>> c58e7d89
     pipe& operator=(const pipe&) = delete;
 
     pipe(pipe&&) = default;
@@ -210,11 +206,7 @@
 {
     TCHAR buffer[MIGRAPHX_PROCESS_BUFSIZE];
     HANDLE std_out{GetStdHandle(STD_OUTPUT_HANDLE)};
-<<<<<<< HEAD
-    return (std_out == nullptr || std_out == INVALID_HANDLE_VALUE)
-=======
     return (std_out == nullptr or std_out == INVALID_HANDLE_VALUE)
->>>>>>> c58e7d89
                ? GetLastError()
                : exec(cmd, [&](const pipe&, const pipe& out) {
                      for(;;)
@@ -222,11 +214,7 @@
                          if(auto result = out.read(buffer, MIGRAPHX_PROCESS_BUFSIZE))
                          {
                              auto [more_data, bytes_read] = *result;
-<<<<<<< HEAD
-                             if(!more_data || bytes_read == 0)
-=======
                              if(not more_data or bytes_read == 0)
->>>>>>> c58e7d89
                                  break;
                              DWORD written;
                              if(WriteFile(std_out, buffer, bytes_read, &written, nullptr) == FALSE)
