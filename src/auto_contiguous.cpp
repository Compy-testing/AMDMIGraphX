/*
 * The MIT License (MIT)
 *
 * Copyright (c) 2015-2024 Advanced Micro Devices, Inc. All rights reserved.
 *
 * Permission is hereby granted, free of charge, to any person obtaining a copy
 * of this software and associated documentation files (the "Software"), to deal
 * in the Software without restriction, including without limitation the rights
 * to use, copy, modify, merge, publish, distribute, sublicense, and/or sell
 * copies of the Software, and to permit persons to whom the Software is
 * furnished to do so, subject to the following conditions:
 *
 * The above copyright notice and this permission notice shall be included in
 * all copies or substantial portions of the Software.
 *
 * THE SOFTWARE IS PROVIDED "AS IS", WITHOUT WARRANTY OF ANY KIND, EXPRESS OR
 * IMPLIED, INCLUDING BUT NOT LIMITED TO THE WARRANTIES OF MERCHANTABILITY,
 * FITNESS FOR A PARTICULAR PURPOSE AND NONINFRINGEMENT.  IN NO EVENT SHALL THE
 * AUTHORS OR COPYRIGHT HOLDERS BE LIABLE FOR ANY CLAIM, DAMAGES OR OTHER
 * LIABILITY, WHETHER IN AN ACTION OF CONTRACT, TORT OR OTHERWISE, ARISING FROM,
 * OUT OF OR IN CONNECTION WITH THE SOFTWARE OR THE USE OR OTHER DEALINGS IN
 * THE SOFTWARE.
 */
#include <migraphx/auto_contiguous.hpp>
#include <migraphx/program.hpp>
#include <migraphx/instruction.hpp>
#include <migraphx/make_op.hpp>
#include <migraphx/ranges.hpp>
#include <migraphx/iterator_for.hpp>

namespace migraphx {
inline namespace MIGRAPHX_INLINE_NS {

void auto_contiguous::apply(module& m) const
{
    std::string key = "require_std_shape";
    for(auto ins : reverse_iterator_for(m))
    {
        auto&& attr = ins->get_operator().attributes();
        if((attr.get(key, false)))
        {
            auto args     = ins->inputs();
            auto new_args = args;
            std::transform(args.begin(), args.end(), new_args.begin(), [&](auto in) {
                if(in->name() == "contiguous")
                {
                    return in;
                }
                return m.insert_instruction(ins, make_op("contiguous"), in);
            });

            if(new_args != args)
            {
                m.replace_instruction(ins, ins->get_operator(), new_args);
            }
        }
    }

    auto last = std::prev(m.end());
    for(auto ins : iterator_for(m))
    {
<<<<<<< HEAD
        if(contains({"layout", "contiguous", "@return", "@param", "@outline"}, ins->name()))
=======
        if(contains({"layout", "contiguous", "@return", "@outline"}, ins->name()))
>>>>>>> e7518141
            continue;
        auto outputs = ins->outputs();
        // for last instruction that is NOT a return
        if(outputs.empty() and ins != last)
            continue;
        if(not outputs.empty())
            // if contiguous was already inserted, skip
            if(std::all_of(outputs.begin(), outputs.end(), [](auto output) {
                   return output->name() == "contiguous";
               }))
                continue;
        shape s = ins->get_shape();
        if(s.dynamic())
            continue;
        if(s.type() == shape::tuple_type)
            continue;
<<<<<<< HEAD
        if(s.standard() and ins->name() == "@literal")
=======
        if(s.standard() and contains({"@literal", "@param"}, ins->name()))
>>>>>>> e7518141
            continue;
        if(s.scalar() and not contains(ins->name(), "broadcast"))
            continue;

        auto c = m.insert_instruction(std::next(ins), make_op("contiguous"), ins);
        m.replace_instruction(ins, c);
    }
}

} // namespace MIGRAPHX_INLINE_NS
} // namespace migraphx<|MERGE_RESOLUTION|>--- conflicted
+++ resolved
@@ -59,11 +59,7 @@
     auto last = std::prev(m.end());
     for(auto ins : iterator_for(m))
     {
-<<<<<<< HEAD
-        if(contains({"layout", "contiguous", "@return", "@param", "@outline"}, ins->name()))
-=======
         if(contains({"layout", "contiguous", "@return", "@outline"}, ins->name()))
->>>>>>> e7518141
             continue;
         auto outputs = ins->outputs();
         // for last instruction that is NOT a return
@@ -80,11 +76,7 @@
             continue;
         if(s.type() == shape::tuple_type)
             continue;
-<<<<<<< HEAD
-        if(s.standard() and ins->name() == "@literal")
-=======
         if(s.standard() and contains({"@literal", "@param"}, ins->name()))
->>>>>>> e7518141
             continue;
         if(s.scalar() and not contains(ins->name(), "broadcast"))
             continue;
