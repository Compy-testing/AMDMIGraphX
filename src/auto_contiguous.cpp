--- conflicted
+++ resolved
@@ -26,10 +26,6 @@
 #include <migraphx/instruction.hpp>
 #include <migraphx/make_op.hpp>
 #include <migraphx/ranges.hpp>
-<<<<<<< HEAD
-
-=======
->>>>>>> aa56068c
 #include <migraphx/iterator_for.hpp>
 
 namespace migraphx {
@@ -83,14 +79,8 @@
         if(s.standard() and ins->name() == "@literal")
             continue;
         if(s.scalar() and not contains(ins->name(), "broadcast"))
-<<<<<<< HEAD
-        {
-            continue;
-        }
-=======
             continue;
 
->>>>>>> aa56068c
         auto c = m.insert_instruction(std::next(ins), make_op("contiguous"), ins);
         m.replace_instruction(ins, c);
     }
