--- conflicted
+++ resolved
@@ -625,15 +625,11 @@
     case 11: return shape::double_type;
     case 12: return shape::uint32_type;
     case 13: return shape::uint64_type;
-<<<<<<< HEAD
-    case 17: return shape::fp8e4m3fnuz_type;
-=======
-    case 18: {
+    case 17: {
         std::cout << "[Warning] : MIGraphX has BETA support for FP8. Using FP8 may result in "
                      "incorrect final outputs\n";
         return shape::fp8e4m3fnuz_type;
     }
->>>>>>> 4a5dcb97
     case 14:
     case 15:
     case 16:
