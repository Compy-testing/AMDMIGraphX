--- conflicted
+++ resolved
@@ -55,11 +55,8 @@
         add_generic_op("Acos", op::acos{});
         add_generic_op("Atan", op::atan{});
         add_generic_op("Sqrt", op::sqrt{});
-<<<<<<< HEAD
         add_generic_op("Round", op::round{});
-=======
         add_generic_op("Sign", op::sign{});
->>>>>>> 8485112a
 
         add_binary_op("Add", op::add{});
         add_binary_op("Div", op::div{});
