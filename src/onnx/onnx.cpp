--- conflicted
+++ resolved
@@ -54,16 +54,13 @@
         // disable dropout for inference
         add_generic_op("Dropout", op::identity{});
 
-<<<<<<< HEAD
-        add_mem_op("LRN", &onnx_parser::parse_lrn);
-=======
         add_broadcastable_binary_op("Add", op::add{});
         add_broadcastable_binary_op("Div", op::div{});
         add_broadcastable_binary_op("Mul", op::mul{});
         add_broadcastable_binary_op("Sub", op::sub{});
         add_broadcastable_binary_op("Sum", op::add{});
 
->>>>>>> 803eb3ce
+        add_mem_op("LRN", &onnx_parser::parse_lrn);
         add_mem_op("ImageScaler", &onnx_parser::parse_imagescaler);
         add_mem_op("LeakyRelu", &onnx_parser::parse_leaky_relu);
         add_mem_op("Constant", &onnx_parser::parse_constant);
